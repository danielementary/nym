--- conflicted
+++ resolved
@@ -3,11 +3,7 @@
   "version": "0.1.0",
   "private": true,
   "dependencies": {
-<<<<<<< HEAD
-    "@nymproject/nym-client-wasm": "^0.8.1",
-=======
     "@nymproject/nym-client-wasm": "file:../pkg",
->>>>>>> 2fa5c3c3
     "@testing-library/jest-dom": "^4.2.4",
     "@testing-library/react": "^9.5.0",
     "@testing-library/user-event": "^7.2.1",
