// Copyright 2020 Nym Technologies SA
//
// Licensed under the Apache License, Version 2.0 (the "License");
// you may not use this file except in compliance with the License.
// You may obtain a copy of the License at
//
//     http://www.apache.org/licenses/LICENSE-2.0
//
// Unless required by applicable law or agreed to in writing, software
// distributed under the License is distributed on an "AS IS" BASIS,
// WITHOUT WARRANTIES OR CONDITIONS OF ANY KIND, either express or implied.
// See the License for the specific language governing permissions and
// limitations under the License.

use crypto::asymmetric::{encryption, identity};
use futures::channel::mpsc;
use gateway_client::GatewayClient;
use nymsphinx::acknowledgements::AckKey;
use nymsphinx::addressing::clients::Recipient;
use nymsphinx::params::PacketMode;
use nymsphinx::preparer::MessagePreparer;
use rand::rngs::OsRng;
use received_processor::ReceivedMessagesProcessor;
use std::sync::Arc;
use std::time::Duration;
use topology::{gateway, nym_topology_from_bonds, NymTopology};
use wasm_bindgen::prelude::*;
use wasm_bindgen_futures::spawn_local;
use wasm_utils::{console_log, console_warn};

pub(crate) mod received_processor;

const DEFAULT_AVERAGE_PACKET_DELAY: Duration = Duration::from_millis(200);
const DEFAULT_AVERAGE_ACK_DELAY: Duration = Duration::from_millis(200);
const DEFAULT_GATEWAY_RESPONSE_TIMEOUT: Duration = Duration::from_millis(1_500);
const DEFAULT_PACKET_MODE: PacketMode = PacketMode::Vpn;
const DEFAULT_VPN_KEY_REUSE_LIMIT: usize = 1000;

#[wasm_bindgen]
pub struct NymClient {
    validator_server: String,
    mixnet_contract_address: String,

    // TODO: technically this doesn't need to be an Arc since wasm is run on a single thread
    // however, once we eventually combine this code with the native-client's, it will make things
    // easier.
    identity: Arc<identity::KeyPair>,
    encryption_keys: Arc<encryption::KeyPair>,
    ack_key: Arc<AckKey>,

    message_preparer: Option<MessagePreparer<OsRng>>,
    // message_receiver: MessageReceiver,

    // TODO: this should be stored somewhere persistently
    // received_keys: HashSet<SURBEncryptionKey>,
    topology: Option<NymTopology>,
    gateway_client: Option<GatewayClient>,

    // callbacks
    on_message: Option<js_sys::Function>,
    on_gateway_connect: Option<js_sys::Function>,
}

#[wasm_bindgen]
impl NymClient {
    #[wasm_bindgen(constructor)]
    pub fn new(validator_server: String, mixnet_contract_address: String) -> Self {
        let mut rng = OsRng;
        // for time being generate new keys each time...
        let identity = identity::KeyPair::new(&mut rng);
        let encryption_keys = encryption::KeyPair::new(&mut rng);
        let ack_key = AckKey::new(&mut rng);

        Self {
            identity: Arc::new(identity),
            encryption_keys: Arc::new(encryption_keys),
            ack_key: Arc::new(ack_key),
            validator_server,
            mixnet_contract_address,
            message_preparer: None,
            // received_keys: Default::default(),
            topology: None,
            gateway_client: None,

            on_message: None,
            on_gateway_connect: None,
        }
    }

    pub fn set_on_message(&mut self, on_message: js_sys::Function) {
        self.on_message = Some(on_message);
    }

    pub fn set_on_gateway_connect(&mut self, on_connect: js_sys::Function) {
        console_log!("setting on connect...");
        self.on_gateway_connect = Some(on_connect)
    }

    fn self_recipient(&self) -> Recipient {
        Recipient::new(
            self.identity.public_key().clone(),
            self.encryption_keys.public_key().clone(),
            self.gateway_client
                .as_ref()
                .expect("gateway connection was not established!")
                .gateway_identity(),
        )
    }

    pub fn self_address(&self) -> String {
        self.self_recipient().to_string()
    }

    // Right now it's impossible to have async exported functions to take `&self` rather than self
    pub async fn initial_setup(self) -> Self {
        let mut client = self.get_and_update_topology().await;
        let gateway = client.choose_gateway();

        let (mixnet_messages_sender, mixnet_messages_receiver) = mpsc::unbounded();
        let (ack_sender, ack_receiver) = mpsc::unbounded();

        let mut gateway_client = GatewayClient::new(
            gateway.client_listener.clone(),
            Arc::clone(&client.identity),
            gateway.identity_key,
            None,
            mixnet_messages_sender,
            ack_sender,
            DEFAULT_GATEWAY_RESPONSE_TIMEOUT,
        );

        gateway_client
            .authenticate_and_start()
            .await
            .expect("could not authenticate and start up the gateway connection");

        client.gateway_client = Some(gateway_client);
        match client.on_gateway_connect.as_ref() {
            Some(callback) => {
                callback
                    .call0(&JsValue::null())
                    .expect("on connect callback failed!");
            }
            None => console_log!("Gateway connection established - no callback specified"),
        };

        let rng = rand::rngs::OsRng;
        let message_preparer = MessagePreparer::new(
            rng,
            client.self_recipient(),
            DEFAULT_AVERAGE_PACKET_DELAY,
            DEFAULT_AVERAGE_ACK_DELAY,
            DEFAULT_PACKET_MODE,
            Some(DEFAULT_VPN_KEY_REUSE_LIMIT),
        );

        let received_processor = ReceivedMessagesProcessor::new(
            Arc::clone(&client.encryption_keys),
            Arc::clone(&client.ack_key),
        );

        client.message_preparer = Some(message_preparer);

        spawn_local(received_processor.start_processing(
            mixnet_messages_receiver,
            ack_receiver,
            client.on_message.take().expect("on_message was not set!"),
        ));

        client
    }

    // Right now it's impossible to have async exported functions to take `&mut self` rather than mut self
    // TODO: try Rc<RefCell<Self>> approach?
    pub async fn send_message(mut self, message: String, recipient: String) -> Self {
        console_log!("Sending {} to {}", message, recipient);

        let message_bytes = message.into_bytes();
        let recipient = Recipient::try_from_base58_string(recipient).unwrap();

        let topology = self
            .topology
            .as_ref()
            .expect("did not obtain topology before");

        let message_preparer = self.message_preparer.as_mut().unwrap();

        let (split_message, _reply_keys) = message_preparer
            .prepare_and_split_message(message_bytes, false, topology)
            .expect("failed to split the message");

        let mut mix_packets = Vec::with_capacity(split_message.len());
        for message_chunk in split_message {
            // don't bother with acks etc. for time being
            let prepared_fragment = message_preparer
                .prepare_chunk_for_sending(message_chunk, topology, &self.ack_key, &recipient)
                .await
                .unwrap();

            console_warn!("packet is going to have round trip time of {:?}, but we're not going to do anything for acks anyway ", prepared_fragment.total_delay);
            mix_packets.push(prepared_fragment.mix_packet);
        }
        self.gateway_client
            .as_mut()
            .unwrap()
            .batch_send_mix_packets(mix_packets)
            .await
            .unwrap();
        self
    }

    pub(crate) fn choose_gateway(&self) -> &gateway::Node {
        let topology = self
            .topology
            .as_ref()
            .expect("did not obtain topology before");

        // choose the first one available
        assert!(!topology.gateways().is_empty());
        topology.gateways().first().unwrap()
    }

    // Right now it's impossible to have async exported functions to take `&mut self` rather than mut self
    // self: Rc<Self>
    // or this: Rc<RefCell<Self>>
    pub async fn get_and_update_topology(mut self) -> Self {
        let new_topology = self.get_nym_topology().await;
        self.update_topology(new_topology);
        self
    }

    pub(crate) fn update_topology(&mut self, topology: NymTopology) {
        self.topology = Some(topology)
    }

    // when updated to 0.10.0, to prevent headache later on, this function requires those two imports:
    // use js_sys::Promise;
    // use wasm_bindgen_futures::future_to_promise;
    //
    // pub fn get_full_topology_json(&self) -> Promise {
    //     let validator_client_config = validator_client::Config::new(
    //         vec![self.validator_server.clone()],
    //         &self.mixnet_contract_address,
    //     );
    //     let validator_client = validator_client::Client::new(validator_client_config);
    //
    //     future_to_promise(async move {
    //         let topology = &validator_client.get_active_topology().await.unwrap();
    //         Ok(JsValue::from_serde(&topology).unwrap())
    //     })
    // }

    pub(crate) async fn get_nym_topology(&self) -> NymTopology {
<<<<<<< HEAD
        let validator_client_config = validator_client::Config::new(self.validator_server.clone());
        let validator_client = validator_client::Client::new(validator_client_config);

        match validator_client.get_active_topology().await {
            Err(err) => panic!("{}", err),
            Ok(topology) => {
                let nym_topology: NymTopology = topology.into();
                let version = env!("CARGO_PKG_VERSION");
                nym_topology.filter_system_version(version)
            }
        }
=======
        let validator_client_config = validator_client::Config::new(
            vec![self.validator_server.clone()],
            &self.mixnet_contract_address,
        );
        let mut validator_client = validator_client::Client::new(validator_client_config);

        let mixnodes = match validator_client.get_mix_nodes().await {
            Err(err) => panic!("{}", err),
            Ok(mixes) => mixes,
        };

        let gateways = match validator_client.get_gateways().await {
            Err(err) => panic!("{}", err),
            Ok(gateways) => gateways,
        };

        let topology = nym_topology_from_bonds(mixnodes, gateways);
        let version = env!("CARGO_PKG_VERSION");
        topology.filter_system_version(version)
>>>>>>> 82def134
    }
}<|MERGE_RESOLUTION|>--- conflicted
+++ resolved
@@ -251,19 +251,6 @@
     // }
 
     pub(crate) async fn get_nym_topology(&self) -> NymTopology {
-<<<<<<< HEAD
-        let validator_client_config = validator_client::Config::new(self.validator_server.clone());
-        let validator_client = validator_client::Client::new(validator_client_config);
-
-        match validator_client.get_active_topology().await {
-            Err(err) => panic!("{}", err),
-            Ok(topology) => {
-                let nym_topology: NymTopology = topology.into();
-                let version = env!("CARGO_PKG_VERSION");
-                nym_topology.filter_system_version(version)
-            }
-        }
-=======
         let validator_client_config = validator_client::Config::new(
             vec![self.validator_server.clone()],
             &self.mixnet_contract_address,
@@ -283,6 +270,5 @@
         let topology = nym_topology_from_bonds(mixnodes, gateways);
         let version = env!("CARGO_PKG_VERSION");
         topology.filter_system_version(version)
->>>>>>> 82def134
     }
 }