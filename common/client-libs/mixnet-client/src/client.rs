--- conflicted
+++ resolved
@@ -247,18 +247,10 @@
             }
         } else {
             // there was never a connection to begin with
-<<<<<<< HEAD
-            if packet_mode.is_vpn() {
-                error!("establishing initial connection to {}", address);
-            }
-            self.make_connection(address);
-            // it's not a 'big' error, but we did not manage to send the packet
-=======
             debug!("establishing initial connection to {}", address);
             // it's not a 'big' error, but we did not manage to send the packet, but queue the packet
             // for sending for as soon as the connection is created
             self.make_connection(address, framed_packet);
->>>>>>> 9c29cf46
             Err(io::Error::new(
                 io::ErrorKind::NotConnected,
                 "connection is in progress",
