use crate::contract::DENOM;
<<<<<<< HEAD
use cosmwasm_std::{HumanAddr, StdError};
use mixnet_contract::IdentityKey;
=======
use cosmwasm_std::{Addr, StdError};
>>>>>>> 27e704ab
use thiserror::Error;

/// Custom errors for contract failure conditions.
///
/// Add any other custom errors you like here.
/// Look at https://docs.rs/thiserror/1.0.21/thiserror/ for details.
#[derive(Error, Debug, PartialEq)]
pub enum ContractError {
    #[error("{0}")]
    Std(#[from] StdError),

    #[error("Not enough funds sent for mixnode bond. (received {received}, minimum {minimum})")]
    InsufficientMixNodeBond { received: u128, minimum: u128 },

    #[error("Mixnode ({identity}) does not exist")]
    MixNodeBondNotFound { identity: IdentityKey },

    #[error("Not enough funds sent for gateway bond. (received {received}, minimum {minimum})")]
    InsufficientGatewayBond { received: u128, minimum: u128 },

<<<<<<< HEAD
    #[error("Gateway ({identity}) does not exist")]
    GatewayBondNotFound { identity: IdentityKey },

    #[error("{owner} does not seem to own any mixnodes")]
    NoAssociatedMixNodeBond { owner: HumanAddr },

    #[error("{owner} does not seem to own any gateways")]
    NoAssociatedGatewayBond { owner: HumanAddr },
=======
    #[error("Account ({account:?}) does not own any gateway bonds")]
    GatewayBondNotFound { account: Addr },
>>>>>>> 27e704ab

    #[error("Unauthorized")]
    Unauthorized,

    #[error("Wrong coin denomination, you must send {}", DENOM)]
    WrongDenom,

    #[error("Received multiple coin types during staking")]
    MultipleDenoms,

    #[error("No coin was sent for the bonding, you must send {}", DENOM)]
    NoBondFound,

    #[error("The bond reward rate for mixnode was set to be lower than 1")]
    DecreasingMixnodeBondReward,

    #[error("The bond reward rate for gateway was set to be lower than 1")]
    DecreasingGatewayBondReward,

    #[error("The node had uptime larger than 100%")]
    UnexpectedUptime,

    #[error("This address has already bonded a mixnode")]
    AlreadyOwnsMixnode,

    #[error("This address has already bonded a gateway")]
    AlreadyOwnsGateway,

<<<<<<< HEAD
    #[error("Mixnode with this identity already exists. Its owner is {owner}")]
    DuplicateMixnode { owner: HumanAddr },

    #[error("Gateway with this identity already exists. Its owner is {owner}")]
    DuplicateGateway { owner: HumanAddr },

    #[error("No funds were provided for the delegation")]
    EmptyDelegation,

    #[error("Request did not come from the node owner ({owner})")]
    InvalidSender { owner: HumanAddr },

    #[error("Could not find any delegation information associated with mixnode {identity} for {address}")]
    NoMixnodeDelegationFound {
        identity: IdentityKey,
        address: HumanAddr,
    },

    #[error("Could not find any delegation information associated with gateway {identity} for {address}")]
    NoGatewayDelegationFound {
        identity: IdentityKey,
        address: HumanAddr,
    },
=======
    #[error("Mixnode with this identity already exists. Its owner is {owner:?}")]
    DuplicateMixnode { owner: Addr },

    #[error("Gateway with this identity already exists. Its owner is {owner:?}")]
    DuplicateGateway { owner: Addr },
>>>>>>> 27e704ab
}<|MERGE_RESOLUTION|>--- conflicted
+++ resolved
@@ -1,10 +1,6 @@
 use crate::contract::DENOM;
-<<<<<<< HEAD
-use cosmwasm_std::{HumanAddr, StdError};
+use cosmwasm_std::{Addr, StdError};
 use mixnet_contract::IdentityKey;
-=======
-use cosmwasm_std::{Addr, StdError};
->>>>>>> 27e704ab
 use thiserror::Error;
 
 /// Custom errors for contract failure conditions.
@@ -25,19 +21,14 @@
     #[error("Not enough funds sent for gateway bond. (received {received}, minimum {minimum})")]
     InsufficientGatewayBond { received: u128, minimum: u128 },
 
-<<<<<<< HEAD
     #[error("Gateway ({identity}) does not exist")]
     GatewayBondNotFound { identity: IdentityKey },
 
     #[error("{owner} does not seem to own any mixnodes")]
-    NoAssociatedMixNodeBond { owner: HumanAddr },
+    NoAssociatedMixNodeBond { owner: Addr },
 
     #[error("{owner} does not seem to own any gateways")]
-    NoAssociatedGatewayBond { owner: HumanAddr },
-=======
-    #[error("Account ({account:?}) does not own any gateway bonds")]
-    GatewayBondNotFound { account: Addr },
->>>>>>> 27e704ab
+    NoAssociatedGatewayBond { owner: Addr },
 
     #[error("Unauthorized")]
     Unauthorized,
@@ -66,35 +57,27 @@
     #[error("This address has already bonded a gateway")]
     AlreadyOwnsGateway,
 
-<<<<<<< HEAD
     #[error("Mixnode with this identity already exists. Its owner is {owner}")]
-    DuplicateMixnode { owner: HumanAddr },
+    DuplicateMixnode { owner: Addr },
 
     #[error("Gateway with this identity already exists. Its owner is {owner}")]
-    DuplicateGateway { owner: HumanAddr },
+    DuplicateGateway { owner: Addr },
 
     #[error("No funds were provided for the delegation")]
     EmptyDelegation,
 
     #[error("Request did not come from the node owner ({owner})")]
-    InvalidSender { owner: HumanAddr },
+    InvalidSender { owner: Addr },
 
     #[error("Could not find any delegation information associated with mixnode {identity} for {address}")]
     NoMixnodeDelegationFound {
         identity: IdentityKey,
-        address: HumanAddr,
+        address: Addr,
     },
 
     #[error("Could not find any delegation information associated with gateway {identity} for {address}")]
     NoGatewayDelegationFound {
         identity: IdentityKey,
-        address: HumanAddr,
+        address: Addr,
     },
-=======
-    #[error("Mixnode with this identity already exists. Its owner is {owner:?}")]
-    DuplicateMixnode { owner: Addr },
-
-    #[error("Gateway with this identity already exists. Its owner is {owner:?}")]
-    DuplicateGateway { owner: Addr },
->>>>>>> 27e704ab
 }