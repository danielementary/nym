use crate::contract::DENOM;
use crate::error::ContractError;
use crate::state::StateParams;
use crate::storage::{
    gateway_delegations_read, gateways_owners_read, gateways_read, mix_delegations_read,
    mixnodes_owners_read, mixnodes_read, read_layer_distribution, read_state_params,
};
use cosmwasm_std::Deps;
use cosmwasm_std::Order;
use cosmwasm_std::StdResult;
use cosmwasm_std::{coin, HumanAddr};
use mixnet_contract::{
    Delegation, GatewayBond, GatewayOwnershipResponse, IdentityKey, LayerDistribution, MixNodeBond,
    MixOwnershipResponse, PagedGatewayDelegationsResponse, PagedGatewayResponse,
    PagedMixDelegationsResponse, PagedResponse,
};
use std::ops::Deref;

const BOND_PAGE_MAX_LIMIT: u32 = 100;
const BOND_PAGE_DEFAULT_LIMIT: u32 = 50;

// currently the maximum limit before running into memory issue is somewhere between 1150 and 1200
pub(crate) const DELEGATION_PAGE_MAX_LIMIT: u32 = 750;
const DELEGATION_PAGE_DEFAULT_LIMIT: u32 = 500;

pub fn query_mixnodes_paged(
    deps: Deps,
<<<<<<< HEAD
    start_after: Option<IdentityKey>,
    limit: Option<u32>,
) -> StdResult<PagedResponse> {
    let limit = limit
        .unwrap_or(BOND_PAGE_DEFAULT_LIMIT)
        .min(BOND_PAGE_MAX_LIMIT) as usize;
    let start = calculate_start_value(start_after);
=======
    start_after: Option<String>,
    limit: Option<u32>,
) -> StdResult<PagedResponse> {
    let input_cline = start_after.clone();
    let start_after_addr = start_after
        .map(|start_after| deps.api.addr_validate(&start_after)) // try to validate address
        .map_or(Ok(None), |start_after| start_after.map(Some)); // move result in front of the option

    let start_after_addr = match start_after_addr {
        Ok(a) => a,
        Err(err) => {
            println!("{:?} is not a valid address", input_cline);
            return Err(err);
        }
    };

    let limit = limit.unwrap_or(DEFAULT_LIMIT).min(MAX_LIMIT) as usize;
    let start = calculate_start_value(start_after_addr);
>>>>>>> 27e704ab

    let nodes = mixnodes_read(deps.storage)
        .range(start.as_deref(), None, Order::Ascending)
        .take(limit)
        .map(|res| res.map(|item| item.1))
        .collect::<StdResult<Vec<MixNodeBond>>>()?;

    let start_next_after = nodes.last().map(|node| node.identity().clone());

    Ok(PagedResponse::new(nodes, limit, start_next_after))
}

pub(crate) fn query_gateways_paged(
    deps: Deps,
<<<<<<< HEAD
    start_after: Option<IdentityKey>,
    limit: Option<u32>,
) -> StdResult<PagedGatewayResponse> {
    let limit = limit
        .unwrap_or(BOND_PAGE_DEFAULT_LIMIT)
        .min(BOND_PAGE_MAX_LIMIT) as usize;
    let start = calculate_start_value(start_after);
=======
    start_after: Option<String>,
    limit: Option<u32>,
) -> StdResult<PagedGatewayResponse> {
    let start_after_addr = start_after
        .map(|start_after| deps.api.addr_validate(&start_after)) // try to validate address
        .map_or(Ok(None), |start_after| start_after.map(Some))?; // move result in front of the option

    let limit = limit.unwrap_or(DEFAULT_LIMIT).min(MAX_LIMIT) as usize;
    let start = calculate_start_value(start_after_addr);
>>>>>>> 27e704ab

    let nodes = gateways_read(deps.storage)
        .range(start.as_deref(), None, Order::Ascending)
        .take(limit)
        .map(|res| res.map(|item| item.1))
        .collect::<StdResult<Vec<GatewayBond>>>()?;

    let start_next_after = nodes.last().map(|node| node.identity().clone());

    Ok(PagedGatewayResponse::new(nodes, limit, start_next_after))
}

<<<<<<< HEAD
pub(crate) fn query_owns_mixnode(
    deps: Deps,
    address: HumanAddr,
) -> StdResult<MixOwnershipResponse> {
    let has_node = mixnodes_owners_read(deps.storage)
        .may_load(address.as_ref())?
=======
pub(crate) fn query_owns_mixnode(deps: Deps, address: String) -> StdResult<MixOwnershipResponse> {
    let validated_address = deps.api.addr_validate(&address)?;

    let has_node = mixnodes_read(deps.storage)
        .may_load(validated_address.as_str().as_bytes())?
>>>>>>> 27e704ab
        .is_some();
    Ok(MixOwnershipResponse {
        address: validated_address,
        has_node,
    })
}

pub(crate) fn query_owns_gateway(
    deps: Deps,
    address: String,
) -> StdResult<GatewayOwnershipResponse> {
<<<<<<< HEAD
    let has_gateway = gateways_owners_read(deps.storage)
        .may_load(address.as_ref())?
=======
    let validated_address = deps.api.addr_validate(&address)?;

    let has_gateway = gateways_read(deps.storage)
        .may_load(validated_address.as_str().as_bytes())?
>>>>>>> 27e704ab
        .is_some();
    Ok(GatewayOwnershipResponse {
        address: validated_address,
        has_gateway,
    })
}

pub(crate) fn query_state_params(deps: Deps) -> StateParams {
    read_state_params(deps.storage)
}

pub(crate) fn query_layer_distribution(deps: Deps) -> LayerDistribution {
    read_layer_distribution(deps.storage)
}

/// Adds a 0 byte to terminate the `start_after` value given. This allows CosmWasm
/// to get the succeeding key as the start of the next page.
<<<<<<< HEAD
// S works for both `String` and `HumanAddr` and that's what we wanted
fn calculate_start_value<S: Deref<Target = str>>(start_after: Option<S>) -> Option<Vec<u8>> {
    start_after.as_ref().map(|identity| {
        identity
            .as_bytes()
            .iter()
            .cloned()
            .chain(std::iter::once(0))
            .collect()
=======
fn calculate_start_value(start_after: std::option::Option<cosmwasm_std::Addr>) -> Option<Vec<u8>> {
    start_after.as_ref().map(|addr| {
        let mut bytes = addr.as_str().as_bytes().to_owned();
        bytes.push(0);
        bytes
>>>>>>> 27e704ab
    })
}

pub(crate) fn query_mixnode_delegations_paged(
    deps: Deps,
    mix_identity: IdentityKey,
    start_after: Option<HumanAddr>,
    limit: Option<u32>,
) -> StdResult<PagedMixDelegationsResponse> {
    let limit = limit
        .unwrap_or(DELEGATION_PAGE_DEFAULT_LIMIT)
        .min(DELEGATION_PAGE_MAX_LIMIT) as usize;
    let start = calculate_start_value(start_after);

    let delegations = mix_delegations_read(deps.storage, &mix_identity)
        .range(start.as_deref(), None, Order::Ascending)
        .take(limit)
        .map(|res| {
            res.map(|entry| {
                Delegation::new(
                    HumanAddr(String::from_utf8(entry.0).unwrap()),
                    coin(entry.1.u128(), DENOM),
                )
            })
        })
        .collect::<StdResult<Vec<Delegation>>>()?;

    let start_next_after = delegations.last().map(|delegation| delegation.owner());

    Ok(PagedMixDelegationsResponse::new(
        mix_identity,
        delegations,
        start_next_after,
    ))
}

// queries for delegation value of given address for particular node
pub(crate) fn query_mixnode_delegation(
    deps: Deps,
    mix_identity: IdentityKey,
    address: HumanAddr,
) -> Result<Delegation, ContractError> {
    match mix_delegations_read(deps.storage, &mix_identity).may_load(address.as_bytes())? {
        Some(delegation_value) => Ok(Delegation::new(
            address,
            coin(delegation_value.u128(), DENOM),
        )),
        None => Err(ContractError::NoMixnodeDelegationFound {
            identity: mix_identity,
            address,
        }),
    }
}

pub(crate) fn query_gateway_delegations_paged(
    deps: Deps,
    gateway_identity: IdentityKey,
    start_after: Option<HumanAddr>,
    limit: Option<u32>,
) -> StdResult<PagedGatewayDelegationsResponse> {
    let limit = limit
        .unwrap_or(DELEGATION_PAGE_DEFAULT_LIMIT)
        .min(DELEGATION_PAGE_MAX_LIMIT) as usize;
    let start = calculate_start_value(start_after);

    let delegations = gateway_delegations_read(deps.storage, &gateway_identity)
        .range(start.as_deref(), None, Order::Ascending)
        .take(limit)
        .map(|res| {
            res.map(|entry| {
                Delegation::new(
                    HumanAddr(String::from_utf8(entry.0).unwrap()),
                    coin(entry.1.u128(), DENOM),
                )
            })
        })
        .collect::<StdResult<Vec<Delegation>>>()?;

    let start_next_after = delegations.last().map(|delegation| delegation.owner());

    Ok(PagedGatewayDelegationsResponse::new(
        gateway_identity,
        delegations,
        start_next_after,
    ))
}

// queries for delegation value of given address for particular node
pub(crate) fn query_gateway_delegation(
    deps: Deps,
    gateway_identity: IdentityKey,
    address: HumanAddr,
) -> Result<Delegation, ContractError> {
    match gateway_delegations_read(deps.storage, &gateway_identity).may_load(address.as_bytes())? {
        Some(delegation_value) => Ok(Delegation::new(
            address,
            coin(delegation_value.u128(), DENOM),
        )),
        None => Err(ContractError::NoGatewayDelegationFound {
            identity: gateway_identity,
            address,
        }),
    }
}

#[cfg(test)]
mod tests {
    use super::*;
    use crate::state::State;
    use crate::storage::{config, gateway_delegations, gateways, mix_delegations, mixnodes};
    use crate::support::tests::helpers;
<<<<<<< HEAD
    use crate::support::tests::helpers::{good_gateway_bond, good_mixnode_bond};
    use crate::transactions;
    use cosmwasm_std::testing::{mock_env, mock_info};
    use cosmwasm_std::{Storage, Uint128};
    use mixnet_contract::{Gateway, MixNode};
=======
    use cosmwasm_std::{Addr, Storage};
>>>>>>> 27e704ab

    #[test]
    fn mixnodes_empty_on_init() {
        let deps = helpers::init_contract();
        let response = query_mixnodes_paged(deps.as_ref(), None, Option::from(2)).unwrap();
        assert_eq!(0, response.nodes.len());
    }

    #[test]
    fn mixnodes_paged_retrieval_obeys_limits() {
        let mut deps = helpers::init_contract();
        let storage = deps.as_mut().storage;
        let limit = 2;
        for n in 0..10000 {
            let key = format!("bond{}", n);
            let node = helpers::mixnode_bond_fixture();
            mixnodes(storage).save(key.as_bytes(), &node).unwrap();
        }

        let page1 = query_mixnodes_paged(deps.as_ref(), None, Option::from(limit)).unwrap();
        assert_eq!(limit, page1.nodes.len() as u32);
    }

    #[test]
    fn mixnodes_paged_retrieval_has_default_limit() {
        let mut deps = helpers::init_contract();
        let storage = deps.as_mut().storage;
        for n in 0..100 {
            let key = format!("bond{}", n);
            let node = helpers::mixnode_bond_fixture();
            mixnodes(storage).save(key.as_bytes(), &node).unwrap();
        }

        // query without explicitly setting a limit
        let page1 = query_mixnodes_paged(deps.as_ref(), None, None).unwrap();

        let expected_limit = 50;
        assert_eq!(expected_limit, page1.nodes.len() as u32);
    }

    #[test]
    fn mixnodes_paged_retrieval_has_max_limit() {
        let mut deps = helpers::init_contract();
        let storage = deps.as_mut().storage;
        for n in 0..10000 {
            let key = format!("bond{}", n);
            let node = helpers::mixnode_bond_fixture();
            mixnodes(storage).save(key.as_bytes(), &node).unwrap();
        }

        // query with a crazily high limit in an attempt to use too many resources
        let crazy_limit = 1000;
        let page1 = query_mixnodes_paged(deps.as_ref(), None, Option::from(crazy_limit)).unwrap();

        // we default to a decent sized upper bound instead
        let expected_limit = 100;
        assert_eq!(expected_limit, page1.nodes.len() as u32);
    }

    #[test]
    fn pagination_works() {
        let addr1 = "hal100";
        let addr2 = "hal101";
        let addr3 = "hal102";
        let addr4 = "hal103";

        let mut deps = helpers::init_contract();
        let node = helpers::mixnode_bond_fixture();
        mixnodes(&mut deps.storage)
            .save(addr1.as_bytes(), &node)
            .unwrap();

        let per_page = 2;
        let page1 = query_mixnodes_paged(deps.as_ref(), None, Option::from(per_page)).unwrap();

        // page should have 1 result on it
        assert_eq!(1, page1.nodes.len());

        // save another
        mixnodes(&mut deps.storage)
            .save(addr2.as_bytes(), &node)
            .unwrap();

        // page1 should have 2 results on it
        let page1 = query_mixnodes_paged(deps.as_ref(), None, Option::from(per_page)).unwrap();
        assert_eq!(2, page1.nodes.len());

        mixnodes(&mut deps.storage)
            .save(addr3.as_bytes(), &node)
            .unwrap();

        // page1 still has 2 results
        let page1 = query_mixnodes_paged(deps.as_ref(), None, Option::from(per_page)).unwrap();
        assert_eq!(2, page1.nodes.len());

        // retrieving the next page should start after the last key on this page
<<<<<<< HEAD
        let start_after = String::from("2");
=======
        let start_after = String::from(addr2);
>>>>>>> 27e704ab
        let page2 = query_mixnodes_paged(
            deps.as_ref(),
            Option::from(start_after),
            Option::from(per_page),
        )
        .unwrap();

        assert_eq!(1, page2.nodes.len());

        // save another one
        mixnodes(&mut deps.storage)
            .save(addr4.as_bytes(), &node)
            .unwrap();

<<<<<<< HEAD
        let start_after = String::from("2");
=======
        let start_after = String::from(addr2);
>>>>>>> 27e704ab
        let page2 = query_mixnodes_paged(
            deps.as_ref(),
            Option::from(start_after),
            Option::from(per_page),
        )
        .unwrap();

        // now we have 2 pages, with 2 results on the second page
        assert_eq!(2, page2.nodes.len());
    }

    #[test]
    fn gateways_empty_on_init() {
        let deps = helpers::init_contract();
        let response = query_gateways_paged(deps.as_ref(), None, Option::from(2)).unwrap();
        assert_eq!(0, response.nodes.len());
    }

    fn store_n_gateway_fixtures(n: u32, storage: &mut dyn Storage) {
        for i in 0..n {
            let key = format!("bond{}", i);
            let node = helpers::gateway_bond_fixture();
            gateways(storage).save(key.as_bytes(), &node).unwrap();
        }
    }

    #[test]
    fn gateways_paged_retrieval_obeys_limits() {
        let mut deps = helpers::init_contract();
        let storage = deps.as_mut().storage;
        let limit = 2;
        store_n_gateway_fixtures(100, storage);

        let page1 = query_gateways_paged(deps.as_ref(), None, Option::from(limit)).unwrap();
        assert_eq!(limit, page1.nodes.len() as u32);
    }

    #[test]
    fn gateways_paged_retrieval_has_default_limit() {
        let mut deps = helpers::init_contract();
        let storage = deps.as_mut().storage;
        store_n_gateway_fixtures(10 * BOND_PAGE_DEFAULT_LIMIT, storage);

        // query without explicitly setting a limit
        let page1 = query_gateways_paged(deps.as_ref(), None, None).unwrap();

        assert_eq!(BOND_PAGE_DEFAULT_LIMIT, page1.nodes.len() as u32);
    }

    #[test]
    fn gateways_paged_retrieval_has_max_limit() {
        let mut deps = helpers::init_contract();
        let storage = deps.as_mut().storage;
        store_n_gateway_fixtures(100, storage);

        // query with a crazily high limit in an attempt to use too many resources
        let crazy_limit = 1000 * BOND_PAGE_DEFAULT_LIMIT;
        let page1 = query_gateways_paged(deps.as_ref(), None, Option::from(crazy_limit)).unwrap();

        // we default to a decent sized upper bound instead
        let expected_limit = BOND_PAGE_MAX_LIMIT;
        assert_eq!(expected_limit, page1.nodes.len() as u32);
    }

    #[test]
    fn gateway_pagination_works() {
        let addr1 = "hal100";
        let addr2 = "hal101";
        let addr3 = "hal102";
        let addr4 = "hal103";

        let mut deps = helpers::init_contract();
        let node = helpers::gateway_bond_fixture();
        gateways(&mut deps.storage)
            .save(addr1.as_bytes(), &node)
            .unwrap();

        let per_page = 2;
        let page1 = query_gateways_paged(deps.as_ref(), None, Option::from(per_page)).unwrap();

        // page should have 1 result on it
        assert_eq!(1, page1.nodes.len());

        // save another
        gateways(&mut deps.storage)
            .save(addr2.as_bytes(), &node)
            .unwrap();

        // page1 should have 2 results on it
        let page1 = query_gateways_paged(deps.as_ref(), None, Option::from(per_page)).unwrap();
        assert_eq!(2, page1.nodes.len());

        gateways(&mut deps.storage)
            .save(addr3.as_bytes(), &node)
            .unwrap();

        // page1 still has 2 results
        let page1 = query_gateways_paged(deps.as_ref(), None, Option::from(per_page)).unwrap();
        assert_eq!(2, page1.nodes.len());

        // retrieving the next page should start after the last key on this page
<<<<<<< HEAD
        let start_after = String::from("2");
=======
        let start_after = String::from(addr2);
>>>>>>> 27e704ab
        let page2 = query_gateways_paged(
            deps.as_ref(),
            Option::from(start_after),
            Option::from(per_page),
        )
        .unwrap();

        assert_eq!(1, page2.nodes.len());

        // save another one
        gateways(&mut deps.storage)
            .save(addr4.as_bytes(), &node)
            .unwrap();

<<<<<<< HEAD
        let start_after = String::from("2");
=======
        let start_after = String::from(addr2);
>>>>>>> 27e704ab
        let page2 = query_gateways_paged(
            deps.as_ref(),
            Option::from(start_after),
            Option::from(per_page),
        )
        .unwrap();

        // now we have 2 pages, with 2 results on the second page
        assert_eq!(2, page2.nodes.len());
    }

    #[test]
    fn query_for_mixnode_owner_works() {
        let mut deps = helpers::init_contract();
        let env = mock_env();

        // "fred" does not own a mixnode if there are no mixnodes
        let res = query_owns_mixnode(deps.as_ref(), "fred".into()).unwrap();
        assert!(!res.has_node);

        // mixnode was added to "bob", "fred" still does not own one
        let node = MixNode {
            identity_key: "bobsnode".into(),
            ..helpers::mix_node_fixture()
        };
        transactions::try_add_mixnode(deps.as_mut(), mock_info("bob", &good_mixnode_bond()), node)
            .unwrap();

        let res = query_owns_mixnode(deps.as_ref(), "fred".into()).unwrap();
        assert!(!res.has_node);

        // "fred" now owns a mixnode!
        let node = MixNode {
            identity_key: "fredsnode".into(),
            ..helpers::mix_node_fixture()
        };
        transactions::try_add_mixnode(deps.as_mut(), mock_info("fred", &good_mixnode_bond()), node)
            .unwrap();

        let res = query_owns_mixnode(deps.as_ref(), "fred".into()).unwrap();
        assert!(res.has_node);

        // but after unbonding it, he doesn't own one anymore
        transactions::try_remove_mixnode(deps.as_mut(), mock_info("fred", &[]), env).unwrap();

        let res = query_owns_mixnode(deps.as_ref(), "fred".into()).unwrap();
        assert!(!res.has_node);
    }

    #[test]
    fn query_for_gateway_owner_works() {
        let mut deps = helpers::init_contract();
        let env = mock_env();

        // "fred" does not own a mixnode if there are no mixnodes
        let res = query_owns_gateway(deps.as_ref(), "fred".into()).unwrap();
        assert!(!res.has_gateway);

        // mixnode was added to "bob", "fred" still does not own one
        let node = Gateway {
            identity_key: "bobsnode".into(),
            ..helpers::gateway_fixture()
        };
        transactions::try_add_gateway(deps.as_mut(), mock_info("bob", &good_gateway_bond()), node)
            .unwrap();

        let res = query_owns_gateway(deps.as_ref(), "fred".into()).unwrap();
        assert!(!res.has_gateway);

        // "fred" now owns a gateway!
        let node = Gateway {
            identity_key: "fredsnode".into(),
            ..helpers::gateway_fixture()
        };
        transactions::try_add_gateway(deps.as_mut(), mock_info("fred", &good_gateway_bond()), node)
            .unwrap();

        let res = query_owns_gateway(deps.as_ref(), "fred".into()).unwrap();
        assert!(res.has_gateway);

        // but after unbonding it, he doesn't own one anymore
        transactions::try_remove_gateway(deps.as_mut(), mock_info("fred", &[]), env).unwrap();

        let res = query_owns_gateway(deps.as_ref(), "fred".into()).unwrap();
        assert!(!res.has_gateway);
    }

    #[test]
    fn query_for_contract_state_works() {
        let mut deps = helpers::init_contract();

        let dummy_state = State {
            owner: Addr::unchecked("someowner"),
            network_monitor_address: Addr::unchecked("monitor"),
            params: StateParams {
                epoch_length: 1,
                minimum_mixnode_bond: 123u128.into(),
                minimum_gateway_bond: 456u128.into(),
                mixnode_bond_reward_rate: "1.23".parse().unwrap(),
                gateway_bond_reward_rate: "4.56".parse().unwrap(),
                mixnode_active_set_size: 1000,
            },
            mixnode_epoch_bond_reward: "1.23".parse().unwrap(),
            gateway_epoch_bond_reward: "4.56".parse().unwrap(),
        };

        config(deps.as_mut().storage).save(&dummy_state).unwrap();

        assert_eq!(dummy_state.params, query_state_params(deps.as_ref()))
    }

    #[cfg(test)]
    mod querying_for_mixnode_delegations_paged {
        use super::*;
        use crate::storage::mix_delegations;
        use cosmwasm_std::Uint128;

        fn store_n_delegations(n: u32, storage: &mut dyn Storage, node_identity: &str) {
            for i in 0..n {
                let address = format!("address{}", i);
                mix_delegations(storage, node_identity)
                    .save(address.as_bytes(), &Uint128(42))
                    .unwrap();
            }
        }

        #[test]
        fn retrieval_obeys_limits() {
            let mut deps = helpers::init_contract();
            let limit = 2;
            let node_identity: IdentityKey = "foo".into();
            store_n_delegations(100, &mut deps.storage, &node_identity);

            let page1 = query_mixnode_delegations_paged(
                deps.as_ref(),
                node_identity,
                None,
                Option::from(limit),
            )
            .unwrap();
            assert_eq!(limit, page1.delegations.len() as u32);
        }

        #[test]
        fn retrieval_has_default_limit() {
            let mut deps = helpers::init_contract();
            let node_identity: IdentityKey = "foo".into();
            store_n_delegations(
                DELEGATION_PAGE_DEFAULT_LIMIT * 10,
                &mut deps.storage,
                &node_identity,
            );

            // query without explicitly setting a limit
            let page1 =
                query_mixnode_delegations_paged(deps.as_ref(), node_identity, None, None).unwrap();
            assert_eq!(
                DELEGATION_PAGE_DEFAULT_LIMIT,
                page1.delegations.len() as u32
            );
        }

        #[test]
        fn retrieval_has_max_limit() {
            let mut deps = helpers::init_contract();
            let node_identity: IdentityKey = "foo".into();
            store_n_delegations(
                DELEGATION_PAGE_DEFAULT_LIMIT * 10,
                &mut deps.storage,
                &node_identity,
            );

            // query with a crazily high limit in an attempt to use too many resources
            let crazy_limit = 1000 * DELEGATION_PAGE_DEFAULT_LIMIT;
            let page1 = query_mixnode_delegations_paged(
                deps.as_ref(),
                node_identity,
                None,
                Option::from(crazy_limit),
            )
            .unwrap();

            // we default to a decent sized upper bound instead
            let expected_limit = DELEGATION_PAGE_MAX_LIMIT;
            assert_eq!(expected_limit, page1.delegations.len() as u32);
        }

        #[test]
        fn pagination_works() {
            let mut deps = helpers::init_contract();
            let node_identity: IdentityKey = "foo".into();

            mix_delegations(&mut deps.storage, &node_identity)
                .save("1".as_bytes(), &Uint128(42))
                .unwrap();

            let per_page = 2;
            let page1 = query_mixnode_delegations_paged(
                deps.as_ref(),
                node_identity.clone(),
                None,
                Option::from(per_page),
            )
            .unwrap();

            // page should have 1 result on it
            assert_eq!(1, page1.delegations.len());

            // save another
            mix_delegations(&mut deps.storage, &node_identity)
                .save("2".as_bytes(), &Uint128(42))
                .unwrap();

            // page1 should have 2 results on it
            let page1 = query_mixnode_delegations_paged(
                deps.as_ref(),
                node_identity.clone(),
                None,
                Option::from(per_page),
            )
            .unwrap();
            assert_eq!(2, page1.delegations.len());

            mix_delegations(&mut deps.storage, &node_identity)
                .save("3".as_bytes(), &Uint128(42))
                .unwrap();

            // page1 still has 2 results
            let page1 = query_mixnode_delegations_paged(
                deps.as_ref(),
                node_identity.clone(),
                None,
                Option::from(per_page),
            )
            .unwrap();
            assert_eq!(2, page1.delegations.len());

            // retrieving the next page should start after the last key on this page
            let start_after = HumanAddr::from("2");
            let page2 = query_mixnode_delegations_paged(
                deps.as_ref(),
                node_identity.clone(),
                Option::from(start_after),
                Option::from(per_page),
            )
            .unwrap();

            assert_eq!(1, page2.delegations.len());

            // save another one
            mix_delegations(&mut deps.storage, &node_identity)
                .save("4".as_bytes(), &Uint128(42))
                .unwrap();

            let start_after = HumanAddr::from("2");
            let page2 = query_mixnode_delegations_paged(
                deps.as_ref(),
                node_identity,
                Option::from(start_after),
                Option::from(per_page),
            )
            .unwrap();

            // now we have 2 pages, with 2 results on the second page
            assert_eq!(2, page2.delegations.len());
        }
    }

    #[test]
    fn mix_deletion_query_returns_current_delegation_value() {
        let mut deps = helpers::init_contract();
        let node_identity: IdentityKey = "foo".into();
        let delegation_owner: HumanAddr = "bar".into();

        mix_delegations(&mut deps.storage, &node_identity)
            .save(delegation_owner.as_bytes(), &Uint128(42))
            .unwrap();

        assert_eq!(
            Ok(Delegation::new(delegation_owner.clone(), coin(42, DENOM))),
            query_mixnode_delegation(deps.as_ref(), node_identity, delegation_owner)
        )
    }

    #[test]
    fn mix_deletion_query_returns_error_if_delegation_doesnt_exist() {
        let mut deps = helpers::init_contract();

        let node_identity1: IdentityKey = "foo1".into();
        let node_identity2: IdentityKey = "foo2".into();
        let delegation_owner1: HumanAddr = "bar".into();
        let delegation_owner2: HumanAddr = "bar2".into();

        assert_eq!(
            Err(ContractError::NoMixnodeDelegationFound {
                identity: node_identity1.clone(),
                address: delegation_owner1.clone(),
            }),
            query_mixnode_delegation(
                deps.as_ref(),
                node_identity1.clone(),
                delegation_owner1.clone()
            )
        );

        // add delegation from a different address
        mix_delegations(&mut deps.storage, &node_identity1)
            .save(delegation_owner2.as_bytes(), &Uint128(42))
            .unwrap();

        assert_eq!(
            Err(ContractError::NoMixnodeDelegationFound {
                identity: node_identity1.clone(),
                address: delegation_owner1.clone(),
            }),
            query_mixnode_delegation(
                deps.as_ref(),
                node_identity1.clone(),
                delegation_owner1.clone()
            )
        );

        // add delegation for a different node
        mix_delegations(&mut deps.storage, &node_identity2)
            .save(delegation_owner1.as_bytes(), &Uint128(42))
            .unwrap();

        assert_eq!(
            Err(ContractError::NoMixnodeDelegationFound {
                identity: node_identity1.clone(),
                address: delegation_owner1.clone()
            }),
            query_mixnode_delegation(deps.as_ref(), node_identity1.clone(), delegation_owner1)
        )
    }

    #[cfg(test)]
    mod querying_for_gateway_delegations_paged {
        use super::*;
        use crate::storage::gateway_delegations;
        use cosmwasm_std::Uint128;

        fn store_n_delegations(n: u32, storage: &mut dyn Storage, node_identity: &str) {
            for i in 0..n {
                let address = format!("address{}", i);
                gateway_delegations(storage, node_identity)
                    .save(address.as_bytes(), &Uint128(42))
                    .unwrap();
            }
        }

        #[test]
        fn retrieval_obeys_limits() {
            let mut deps = helpers::init_contract();
            let limit = 2;
            let node_identity: IdentityKey = "foo".into();
            store_n_delegations(100, &mut deps.storage, &node_identity);

            let page1 = query_gateway_delegations_paged(
                deps.as_ref(),
                node_identity,
                None,
                Option::from(limit),
            )
            .unwrap();
            assert_eq!(limit, page1.delegations.len() as u32);
        }

        #[test]
        fn retrieval_has_default_limit() {
            let mut deps = helpers::init_contract();
            let node_identity: IdentityKey = "foo".into();
            store_n_delegations(
                DELEGATION_PAGE_DEFAULT_LIMIT * 10,
                &mut deps.storage,
                &node_identity,
            );

            // query without explicitly setting a limit
            let page1 =
                query_gateway_delegations_paged(deps.as_ref(), node_identity, None, None).unwrap();
            assert_eq!(
                DELEGATION_PAGE_DEFAULT_LIMIT,
                page1.delegations.len() as u32
            );
        }

        #[test]
        fn retrieval_has_max_limit() {
            let mut deps = helpers::init_contract();
            let node_identity: IdentityKey = "foo".into();
            store_n_delegations(
                DELEGATION_PAGE_DEFAULT_LIMIT * 10,
                &mut deps.storage,
                &node_identity,
            );

            // query with a crazily high limit in an attempt to use too many resources
            let crazy_limit = 1000 * DELEGATION_PAGE_DEFAULT_LIMIT;
            let page1 = query_gateway_delegations_paged(
                deps.as_ref(),
                node_identity,
                None,
                Option::from(crazy_limit),
            )
            .unwrap();

            // we default to a decent sized upper bound instead
            let expected_limit = DELEGATION_PAGE_MAX_LIMIT;
            assert_eq!(expected_limit, page1.delegations.len() as u32);
        }

        #[test]
        fn pagination_works() {
            let mut deps = helpers::init_contract();
            let node_identity: IdentityKey = "foo".into();

            gateway_delegations(&mut deps.storage, &node_identity)
                .save("1".as_bytes(), &Uint128(42))
                .unwrap();

            let per_page = 2;
            let page1 = query_gateway_delegations_paged(
                deps.as_ref(),
                node_identity.clone(),
                None,
                Option::from(per_page),
            )
            .unwrap();

            // page should have 1 result on it
            assert_eq!(1, page1.delegations.len());

            // save another
            gateway_delegations(&mut deps.storage, &node_identity)
                .save("2".as_bytes(), &Uint128(42))
                .unwrap();

            // page1 should have 2 results on it
            let page1 = query_gateway_delegations_paged(
                deps.as_ref(),
                node_identity.clone(),
                None,
                Option::from(per_page),
            )
            .unwrap();
            assert_eq!(2, page1.delegations.len());

            gateway_delegations(&mut deps.storage, &node_identity)
                .save("3".as_bytes(), &Uint128(42))
                .unwrap();

            // page1 still has 2 results
            let page1 = query_gateway_delegations_paged(
                deps.as_ref(),
                node_identity.clone(),
                None,
                Option::from(per_page),
            )
            .unwrap();
            assert_eq!(2, page1.delegations.len());

            // retrieving the next page should start after the last key on this page
            let start_after = HumanAddr::from("2");
            let page2 = query_gateway_delegations_paged(
                deps.as_ref(),
                node_identity.clone(),
                Option::from(start_after),
                Option::from(per_page),
            )
            .unwrap();

            assert_eq!(1, page2.delegations.len());

            // save another one
            gateway_delegations(&mut deps.storage, &node_identity)
                .save("4".as_bytes(), &Uint128(42))
                .unwrap();

            let start_after = HumanAddr::from("2");
            let page2 = query_gateway_delegations_paged(
                deps.as_ref(),
                node_identity,
                Option::from(start_after),
                Option::from(per_page),
            )
            .unwrap();

            // now we have 2 pages, with 2 results on the second page
            assert_eq!(2, page2.delegations.len());
        }
    }

    #[test]
    fn gateway_deletion_query_returns_current_delegation_value() {
        let mut deps = helpers::init_contract();
        let node_identity: IdentityKey = "foo".into();
        let delegation_owner: HumanAddr = "bar".into();

        gateway_delegations(&mut deps.storage, &node_identity)
            .save(delegation_owner.as_bytes(), &Uint128(42))
            .unwrap();

        assert_eq!(
            Ok(Delegation::new(delegation_owner.clone(), coin(42, DENOM))),
            query_gateway_delegation(deps.as_ref(), node_identity, delegation_owner)
        )
    }

    #[test]
    fn gateway_deletion_query_returns_error_if_delegation_doesnt_exist() {
        let mut deps = helpers::init_contract();

        let node_identity1: IdentityKey = "foo1".into();
        let node_identity2: IdentityKey = "foo2".into();
        let delegation_owner1: HumanAddr = "bar".into();
        let delegation_owner2: HumanAddr = "bar2".into();

        assert_eq!(
            Err(ContractError::NoGatewayDelegationFound {
                identity: node_identity1.clone(),
                address: delegation_owner1.clone(),
            }),
            query_gateway_delegation(
                deps.as_ref(),
                node_identity1.clone(),
                delegation_owner1.clone()
            )
        );

        // add delegation from a different address
        gateway_delegations(&mut deps.storage, &node_identity1)
            .save(delegation_owner2.as_bytes(), &Uint128(42))
            .unwrap();

        assert_eq!(
            Err(ContractError::NoGatewayDelegationFound {
                identity: node_identity1.clone(),
                address: delegation_owner1.clone(),
            }),
            query_gateway_delegation(
                deps.as_ref(),
                node_identity1.clone(),
                delegation_owner1.clone()
            )
        );

        // add delegation for a different node
        gateway_delegations(&mut deps.storage, &node_identity2)
            .save(delegation_owner1.as_bytes(), &Uint128(42))
            .unwrap();

        assert_eq!(
            Err(ContractError::NoGatewayDelegationFound {
                identity: node_identity1.clone(),
                address: delegation_owner1.clone()
            }),
            query_gateway_delegation(deps.as_ref(), node_identity1, delegation_owner1)
        )
    }
}<|MERGE_RESOLUTION|>--- conflicted
+++ resolved
@@ -8,13 +8,12 @@
 use cosmwasm_std::Deps;
 use cosmwasm_std::Order;
 use cosmwasm_std::StdResult;
-use cosmwasm_std::{coin, HumanAddr};
+use cosmwasm_std::{coin, Addr};
 use mixnet_contract::{
     Delegation, GatewayBond, GatewayOwnershipResponse, IdentityKey, LayerDistribution, MixNodeBond,
     MixOwnershipResponse, PagedGatewayDelegationsResponse, PagedGatewayResponse,
     PagedMixDelegationsResponse, PagedResponse,
 };
-use std::ops::Deref;
 
 const BOND_PAGE_MAX_LIMIT: u32 = 100;
 const BOND_PAGE_DEFAULT_LIMIT: u32 = 50;
@@ -25,7 +24,6 @@
 
 pub fn query_mixnodes_paged(
     deps: Deps,
-<<<<<<< HEAD
     start_after: Option<IdentityKey>,
     limit: Option<u32>,
 ) -> StdResult<PagedResponse> {
@@ -33,26 +31,6 @@
         .unwrap_or(BOND_PAGE_DEFAULT_LIMIT)
         .min(BOND_PAGE_MAX_LIMIT) as usize;
     let start = calculate_start_value(start_after);
-=======
-    start_after: Option<String>,
-    limit: Option<u32>,
-) -> StdResult<PagedResponse> {
-    let input_cline = start_after.clone();
-    let start_after_addr = start_after
-        .map(|start_after| deps.api.addr_validate(&start_after)) // try to validate address
-        .map_or(Ok(None), |start_after| start_after.map(Some)); // move result in front of the option
-
-    let start_after_addr = match start_after_addr {
-        Ok(a) => a,
-        Err(err) => {
-            println!("{:?} is not a valid address", input_cline);
-            return Err(err);
-        }
-    };
-
-    let limit = limit.unwrap_or(DEFAULT_LIMIT).min(MAX_LIMIT) as usize;
-    let start = calculate_start_value(start_after_addr);
->>>>>>> 27e704ab
 
     let nodes = mixnodes_read(deps.storage)
         .range(start.as_deref(), None, Order::Ascending)
@@ -67,7 +45,6 @@
 
 pub(crate) fn query_gateways_paged(
     deps: Deps,
-<<<<<<< HEAD
     start_after: Option<IdentityKey>,
     limit: Option<u32>,
 ) -> StdResult<PagedGatewayResponse> {
@@ -75,17 +52,6 @@
         .unwrap_or(BOND_PAGE_DEFAULT_LIMIT)
         .min(BOND_PAGE_MAX_LIMIT) as usize;
     let start = calculate_start_value(start_after);
-=======
-    start_after: Option<String>,
-    limit: Option<u32>,
-) -> StdResult<PagedGatewayResponse> {
-    let start_after_addr = start_after
-        .map(|start_after| deps.api.addr_validate(&start_after)) // try to validate address
-        .map_or(Ok(None), |start_after| start_after.map(Some))?; // move result in front of the option
-
-    let limit = limit.unwrap_or(DEFAULT_LIMIT).min(MAX_LIMIT) as usize;
-    let start = calculate_start_value(start_after_addr);
->>>>>>> 27e704ab
 
     let nodes = gateways_read(deps.storage)
         .range(start.as_deref(), None, Order::Ascending)
@@ -98,43 +64,19 @@
     Ok(PagedGatewayResponse::new(nodes, limit, start_next_after))
 }
 
-<<<<<<< HEAD
-pub(crate) fn query_owns_mixnode(
-    deps: Deps,
-    address: HumanAddr,
-) -> StdResult<MixOwnershipResponse> {
+pub(crate) fn query_owns_mixnode(deps: Deps, address: Addr) -> StdResult<MixOwnershipResponse> {
     let has_node = mixnodes_owners_read(deps.storage)
-        .may_load(address.as_ref())?
-=======
-pub(crate) fn query_owns_mixnode(deps: Deps, address: String) -> StdResult<MixOwnershipResponse> {
-    let validated_address = deps.api.addr_validate(&address)?;
-
-    let has_node = mixnodes_read(deps.storage)
-        .may_load(validated_address.as_str().as_bytes())?
->>>>>>> 27e704ab
+        .may_load(address.as_bytes())?
         .is_some();
-    Ok(MixOwnershipResponse {
-        address: validated_address,
-        has_node,
-    })
+    Ok(MixOwnershipResponse { address, has_node })
 }
 
-pub(crate) fn query_owns_gateway(
-    deps: Deps,
-    address: String,
-) -> StdResult<GatewayOwnershipResponse> {
-<<<<<<< HEAD
+pub(crate) fn query_owns_gateway(deps: Deps, address: Addr) -> StdResult<GatewayOwnershipResponse> {
     let has_gateway = gateways_owners_read(deps.storage)
-        .may_load(address.as_ref())?
-=======
-    let validated_address = deps.api.addr_validate(&address)?;
-
-    let has_gateway = gateways_read(deps.storage)
-        .may_load(validated_address.as_str().as_bytes())?
->>>>>>> 27e704ab
+        .may_load(address.as_bytes())?
         .is_some();
     Ok(GatewayOwnershipResponse {
-        address: validated_address,
+        address,
         has_gateway,
     })
 }
@@ -149,30 +91,23 @@
 
 /// Adds a 0 byte to terminate the `start_after` value given. This allows CosmWasm
 /// to get the succeeding key as the start of the next page.
-<<<<<<< HEAD
-// S works for both `String` and `HumanAddr` and that's what we wanted
-fn calculate_start_value<S: Deref<Target = str>>(start_after: Option<S>) -> Option<Vec<u8>> {
+// S works for both `String` and `Addr` and that's what we wanted
+fn calculate_start_value<S: AsRef<str>>(start_after: Option<S>) -> Option<Vec<u8>> {
     start_after.as_ref().map(|identity| {
         identity
+            .as_ref()
             .as_bytes()
             .iter()
             .cloned()
             .chain(std::iter::once(0))
             .collect()
-=======
-fn calculate_start_value(start_after: std::option::Option<cosmwasm_std::Addr>) -> Option<Vec<u8>> {
-    start_after.as_ref().map(|addr| {
-        let mut bytes = addr.as_str().as_bytes().to_owned();
-        bytes.push(0);
-        bytes
->>>>>>> 27e704ab
     })
 }
 
 pub(crate) fn query_mixnode_delegations_paged(
     deps: Deps,
     mix_identity: IdentityKey,
-    start_after: Option<HumanAddr>,
+    start_after: Option<Addr>,
     limit: Option<u32>,
 ) -> StdResult<PagedMixDelegationsResponse> {
     let limit = limit
@@ -186,7 +121,7 @@
         .map(|res| {
             res.map(|entry| {
                 Delegation::new(
-                    HumanAddr(String::from_utf8(entry.0).unwrap()),
+                    Addr::unchecked(String::from_utf8(entry.0).unwrap()),
                     coin(entry.1.u128(), DENOM),
                 )
             })
@@ -206,7 +141,7 @@
 pub(crate) fn query_mixnode_delegation(
     deps: Deps,
     mix_identity: IdentityKey,
-    address: HumanAddr,
+    address: Addr,
 ) -> Result<Delegation, ContractError> {
     match mix_delegations_read(deps.storage, &mix_identity).may_load(address.as_bytes())? {
         Some(delegation_value) => Ok(Delegation::new(
@@ -223,7 +158,7 @@
 pub(crate) fn query_gateway_delegations_paged(
     deps: Deps,
     gateway_identity: IdentityKey,
-    start_after: Option<HumanAddr>,
+    start_after: Option<Addr>,
     limit: Option<u32>,
 ) -> StdResult<PagedGatewayDelegationsResponse> {
     let limit = limit
@@ -237,7 +172,7 @@
         .map(|res| {
             res.map(|entry| {
                 Delegation::new(
-                    HumanAddr(String::from_utf8(entry.0).unwrap()),
+                    Addr::unchecked(String::from_utf8(entry.0).unwrap()),
                     coin(entry.1.u128(), DENOM),
                 )
             })
@@ -257,7 +192,7 @@
 pub(crate) fn query_gateway_delegation(
     deps: Deps,
     gateway_identity: IdentityKey,
-    address: HumanAddr,
+    address: Addr,
 ) -> Result<Delegation, ContractError> {
     match gateway_delegations_read(deps.storage, &gateway_identity).may_load(address.as_bytes())? {
         Some(delegation_value) => Ok(Delegation::new(
@@ -277,15 +212,11 @@
     use crate::state::State;
     use crate::storage::{config, gateway_delegations, gateways, mix_delegations, mixnodes};
     use crate::support::tests::helpers;
-<<<<<<< HEAD
     use crate::support::tests::helpers::{good_gateway_bond, good_mixnode_bond};
     use crate::transactions;
-    use cosmwasm_std::testing::{mock_env, mock_info};
-    use cosmwasm_std::{Storage, Uint128};
+    use cosmwasm_std::testing::mock_info;
+    use cosmwasm_std::{Addr, Storage, Uint128};
     use mixnet_contract::{Gateway, MixNode};
-=======
-    use cosmwasm_std::{Addr, Storage};
->>>>>>> 27e704ab
 
     #[test]
     fn mixnodes_empty_on_init() {
@@ -382,11 +313,7 @@
         assert_eq!(2, page1.nodes.len());
 
         // retrieving the next page should start after the last key on this page
-<<<<<<< HEAD
-        let start_after = String::from("2");
-=======
         let start_after = String::from(addr2);
->>>>>>> 27e704ab
         let page2 = query_mixnodes_paged(
             deps.as_ref(),
             Option::from(start_after),
@@ -401,11 +328,7 @@
             .save(addr4.as_bytes(), &node)
             .unwrap();
 
-<<<<<<< HEAD
-        let start_after = String::from("2");
-=======
         let start_after = String::from(addr2);
->>>>>>> 27e704ab
         let page2 = query_mixnodes_paged(
             deps.as_ref(),
             Option::from(start_after),
@@ -507,11 +430,7 @@
         assert_eq!(2, page1.nodes.len());
 
         // retrieving the next page should start after the last key on this page
-<<<<<<< HEAD
-        let start_after = String::from("2");
-=======
         let start_after = String::from(addr2);
->>>>>>> 27e704ab
         let page2 = query_gateways_paged(
             deps.as_ref(),
             Option::from(start_after),
@@ -526,11 +445,7 @@
             .save(addr4.as_bytes(), &node)
             .unwrap();
 
-<<<<<<< HEAD
-        let start_after = String::from("2");
-=======
         let start_after = String::from(addr2);
->>>>>>> 27e704ab
         let page2 = query_gateways_paged(
             deps.as_ref(),
             Option::from(start_after),
@@ -545,10 +460,9 @@
     #[test]
     fn query_for_mixnode_owner_works() {
         let mut deps = helpers::init_contract();
-        let env = mock_env();
 
         // "fred" does not own a mixnode if there are no mixnodes
-        let res = query_owns_mixnode(deps.as_ref(), "fred".into()).unwrap();
+        let res = query_owns_mixnode(deps.as_ref(), Addr::unchecked("fred")).unwrap();
         assert!(!res.has_node);
 
         // mixnode was added to "bob", "fred" still does not own one
@@ -559,7 +473,7 @@
         transactions::try_add_mixnode(deps.as_mut(), mock_info("bob", &good_mixnode_bond()), node)
             .unwrap();
 
-        let res = query_owns_mixnode(deps.as_ref(), "fred".into()).unwrap();
+        let res = query_owns_mixnode(deps.as_ref(), Addr::unchecked("fred")).unwrap();
         assert!(!res.has_node);
 
         // "fred" now owns a mixnode!
@@ -570,23 +484,22 @@
         transactions::try_add_mixnode(deps.as_mut(), mock_info("fred", &good_mixnode_bond()), node)
             .unwrap();
 
-        let res = query_owns_mixnode(deps.as_ref(), "fred".into()).unwrap();
+        let res = query_owns_mixnode(deps.as_ref(), Addr::unchecked("fred")).unwrap();
         assert!(res.has_node);
 
         // but after unbonding it, he doesn't own one anymore
-        transactions::try_remove_mixnode(deps.as_mut(), mock_info("fred", &[]), env).unwrap();
-
-        let res = query_owns_mixnode(deps.as_ref(), "fred".into()).unwrap();
+        transactions::try_remove_mixnode(deps.as_mut(), mock_info("fred", &[])).unwrap();
+
+        let res = query_owns_mixnode(deps.as_ref(), Addr::unchecked("fred")).unwrap();
         assert!(!res.has_node);
     }
 
     #[test]
     fn query_for_gateway_owner_works() {
         let mut deps = helpers::init_contract();
-        let env = mock_env();
 
         // "fred" does not own a mixnode if there are no mixnodes
-        let res = query_owns_gateway(deps.as_ref(), "fred".into()).unwrap();
+        let res = query_owns_gateway(deps.as_ref(), Addr::unchecked("fred")).unwrap();
         assert!(!res.has_gateway);
 
         // mixnode was added to "bob", "fred" still does not own one
@@ -597,7 +510,7 @@
         transactions::try_add_gateway(deps.as_mut(), mock_info("bob", &good_gateway_bond()), node)
             .unwrap();
 
-        let res = query_owns_gateway(deps.as_ref(), "fred".into()).unwrap();
+        let res = query_owns_gateway(deps.as_ref(), Addr::unchecked("fred")).unwrap();
         assert!(!res.has_gateway);
 
         // "fred" now owns a gateway!
@@ -608,13 +521,13 @@
         transactions::try_add_gateway(deps.as_mut(), mock_info("fred", &good_gateway_bond()), node)
             .unwrap();
 
-        let res = query_owns_gateway(deps.as_ref(), "fred".into()).unwrap();
+        let res = query_owns_gateway(deps.as_ref(), Addr::unchecked("fred")).unwrap();
         assert!(res.has_gateway);
 
         // but after unbonding it, he doesn't own one anymore
-        transactions::try_remove_gateway(deps.as_mut(), mock_info("fred", &[]), env).unwrap();
-
-        let res = query_owns_gateway(deps.as_ref(), "fred".into()).unwrap();
+        transactions::try_remove_gateway(deps.as_mut(), mock_info("fred", &[])).unwrap();
+
+        let res = query_owns_gateway(deps.as_ref(), Addr::unchecked("fred")).unwrap();
         assert!(!res.has_gateway);
     }
 
@@ -648,7 +561,7 @@
         use crate::storage::mix_delegations;
         use cosmwasm_std::Uint128;
 
-        fn store_n_delegations(n: u32, storage: &mut dyn Storage, node_identity: &str) {
+        fn store_n_delegations(n: u32, storage: &mut dyn Storage, node_identity: &IdentityKey) {
             for i in 0..n {
                 let address = format!("address{}", i);
                 mix_delegations(storage, node_identity)
@@ -769,7 +682,7 @@
             assert_eq!(2, page1.delegations.len());
 
             // retrieving the next page should start after the last key on this page
-            let start_after = HumanAddr::from("2");
+            let start_after = Addr::unchecked("2");
             let page2 = query_mixnode_delegations_paged(
                 deps.as_ref(),
                 node_identity.clone(),
@@ -785,7 +698,7 @@
                 .save("4".as_bytes(), &Uint128(42))
                 .unwrap();
 
-            let start_after = HumanAddr::from("2");
+            let start_after = Addr::unchecked("2");
             let page2 = query_mixnode_delegations_paged(
                 deps.as_ref(),
                 node_identity,
@@ -803,7 +716,7 @@
     fn mix_deletion_query_returns_current_delegation_value() {
         let mut deps = helpers::init_contract();
         let node_identity: IdentityKey = "foo".into();
-        let delegation_owner: HumanAddr = "bar".into();
+        let delegation_owner = Addr::unchecked("bar");
 
         mix_delegations(&mut deps.storage, &node_identity)
             .save(delegation_owner.as_bytes(), &Uint128(42))
@@ -821,8 +734,8 @@
 
         let node_identity1: IdentityKey = "foo1".into();
         let node_identity2: IdentityKey = "foo2".into();
-        let delegation_owner1: HumanAddr = "bar".into();
-        let delegation_owner2: HumanAddr = "bar2".into();
+        let delegation_owner1 = Addr::unchecked("bar");
+        let delegation_owner2 = Addr::unchecked("bar2");
 
         assert_eq!(
             Err(ContractError::NoMixnodeDelegationFound {
@@ -873,7 +786,7 @@
         use crate::storage::gateway_delegations;
         use cosmwasm_std::Uint128;
 
-        fn store_n_delegations(n: u32, storage: &mut dyn Storage, node_identity: &str) {
+        fn store_n_delegations(n: u32, storage: &mut dyn Storage, node_identity: &IdentityKey) {
             for i in 0..n {
                 let address = format!("address{}", i);
                 gateway_delegations(storage, node_identity)
@@ -994,7 +907,7 @@
             assert_eq!(2, page1.delegations.len());
 
             // retrieving the next page should start after the last key on this page
-            let start_after = HumanAddr::from("2");
+            let start_after = Addr::unchecked("2");
             let page2 = query_gateway_delegations_paged(
                 deps.as_ref(),
                 node_identity.clone(),
@@ -1010,7 +923,7 @@
                 .save("4".as_bytes(), &Uint128(42))
                 .unwrap();
 
-            let start_after = HumanAddr::from("2");
+            let start_after = Addr::unchecked("2");
             let page2 = query_gateway_delegations_paged(
                 deps.as_ref(),
                 node_identity,
@@ -1028,7 +941,7 @@
     fn gateway_deletion_query_returns_current_delegation_value() {
         let mut deps = helpers::init_contract();
         let node_identity: IdentityKey = "foo".into();
-        let delegation_owner: HumanAddr = "bar".into();
+        let delegation_owner = Addr::unchecked("bar");
 
         gateway_delegations(&mut deps.storage, &node_identity)
             .save(delegation_owner.as_bytes(), &Uint128(42))
@@ -1046,8 +959,8 @@
 
         let node_identity1: IdentityKey = "foo1".into();
         let node_identity2: IdentityKey = "foo2".into();
-        let delegation_owner1: HumanAddr = "bar".into();
-        let delegation_owner2: HumanAddr = "bar2".into();
+        let delegation_owner1 = Addr::unchecked("bar");
+        let delegation_owner2 = Addr::unchecked("bar2");
 
         assert_eq!(
             Err(ContractError::NoGatewayDelegationFound {
