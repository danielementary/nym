// Copyright 2021 - Nym Technologies SA <contact@nymtech.net>
// SPDX-License-Identifier: Apache-2.0
use crate::error::ContractError;
use crate::helpers::{calculate_epoch_reward_rate, scale_reward_by_uptime, Delegations};
use crate::queries;
use crate::storage::*;
use config::defaults::DENOM;
use cosmwasm_std::{
    coins, BankMsg, Coin, Decimal, DepsMut, Env, MessageInfo, Response, StdResult, Uint128,
};
use cosmwasm_storage::ReadonlyBucket;
use mixnet_contract::mixnode::NodeRewardParams;
use mixnet_contract::{
    Gateway, GatewayBond, IdentityKey, Layer, MixNode, MixNodeBond, RawDelegationData, StateParams,
};

pub(crate) const OLD_DELEGATIONS_CHUNK_SIZE: usize = 500;

// approximately 1 day (assuming 5s per block)
pub(crate) const MINIMUM_BLOCK_AGE_FOR_REWARDING: u64 = 17280;

// approximately 30min (assuming 5s per block)
pub(crate) const MAX_REWARDING_DURATION_IN_BLOCKS: u64 = 360;

fn total_delegations(delegations_bucket: ReadonlyBucket<RawDelegationData>) -> StdResult<Coin> {
    Ok(Coin::new(
        Delegations::new(delegations_bucket)
            .fold(0, |acc, x| acc + x.delegation_data.amount.u128()),
        DENOM,
    ))
}

fn validate_mixnode_bond(bond: &[Coin], minimum_bond: Uint128) -> Result<(), ContractError> {
    // check if anything was put as bond
    if bond.is_empty() {
        return Err(ContractError::NoBondFound);
    }

    if bond.len() > 1 {
        return Err(ContractError::MultipleDenoms);
    }

    // check that the denomination is correct
    if bond[0].denom != DENOM {
        return Err(ContractError::WrongDenom {});
    }

    // check that we have at least MIXNODE_BOND coins in our bond
    if bond[0].amount < minimum_bond {
        return Err(ContractError::InsufficientMixNodeBond {
            received: bond[0].amount.into(),
            minimum: minimum_bond.into(),
        });
    }

    Ok(())
}

pub(crate) fn try_add_mixnode(
    deps: DepsMut,
    env: Env,
    info: MessageInfo,
    mix_node: MixNode,
) -> Result<Response, ContractError> {
    let sender_bytes = info.sender.as_bytes();

    // if the client has an active bonded gateway, don't allow mixnode bonding
    if gateways_owners_read(deps.storage)
        .may_load(sender_bytes)?
        .is_some()
    {
        return Err(ContractError::AlreadyOwnsGateway);
    }

    let mut was_present = false;
    // if the client has an active mixnode with a different identity, don't allow bonding
    if let Some(existing_node) = mixnodes_owners_read(deps.storage).may_load(sender_bytes)? {
        if existing_node != mix_node.identity_key {
            return Err(ContractError::AlreadyOwnsMixnode);
        }
        was_present = true
    }

    // check if somebody else has already bonded a mixnode with this identity
    if let Some(existing_bond) =
        mixnodes_read(deps.storage).may_load(mix_node.identity_key.as_bytes())?
    {
        if existing_bond.owner != info.sender {
            return Err(ContractError::DuplicateMixnode {
                owner: existing_bond.owner,
            });
        }
    }

    let minimum_bond = read_state_params(deps.storage).minimum_mixnode_bond;
    validate_mixnode_bond(&info.funds, minimum_bond)?;

    let layer_distribution = queries::query_layer_distribution(deps.as_ref());
    let layer = layer_distribution.choose_with_fewest();

    let mut bond = MixNodeBond::new(
        info.funds[0].clone(),
        info.sender.clone(),
        layer,
        env.block.height,
        mix_node,
        None,
    );

    // this might potentially require more gas if a significant number of delegations was there
    let delegations_bucket = mix_delegations_read(deps.storage, &bond.mix_node.identity_key);
    let existing_delegation = total_delegations(delegations_bucket)?;
    bond.total_delegation = existing_delegation;

    let identity = bond.identity();

    mixnodes(deps.storage).save(identity.as_bytes(), &bond)?;
    mixnodes_owners(deps.storage).save(sender_bytes, identity)?;
    increment_layer_count(deps.storage, bond.layer)?;

    Ok(Response::new().add_attribute("overwritten", was_present.to_string()))
}

pub(crate) fn try_remove_mixnode(
    deps: DepsMut,
    info: MessageInfo,
) -> Result<Response, ContractError> {
    let sender_bytes = info.sender.as_bytes();

    // try to find the identity of the sender's node
    let mix_identity = match mixnodes_owners_read(deps.storage).may_load(sender_bytes)? {
        Some(identity) => identity,
        None => return Err(ContractError::NoAssociatedMixNodeBond { owner: info.sender }),
    };

    // get the bond, since we found associated identity, the node MUST exist
    let mixnode_bond = mixnodes_read(deps.storage).load(mix_identity.as_bytes())?;

    // send bonded funds back to the bond owner
    let return_tokens = BankMsg::Send {
        to_address: info.sender.as_str().to_owned(),
        amount: vec![mixnode_bond.bond_amount()],
    };

    // remove the bond from the list of bonded mixnodes
    mixnodes(deps.storage).remove(mix_identity.as_bytes());
    // remove the node ownership
    mixnodes_owners(deps.storage).remove(sender_bytes);
    // decrement layer count
    decrement_layer_count(deps.storage, mixnode_bond.layer)?;

    Ok(Response::new()
        .add_attribute("action", "unbond")
        .add_attribute("mixnode_bond", mixnode_bond.to_string())
        .add_message(return_tokens))
}

fn validate_gateway_bond(bond: &[Coin], minimum_bond: Uint128) -> Result<(), ContractError> {
    // check if anything was put as bond
    if bond.is_empty() {
        return Err(ContractError::NoBondFound);
    }

    if bond.len() > 1 {
        return Err(ContractError::MultipleDenoms);
    }

    // check that the denomination is correct
    if bond[0].denom != DENOM {
        return Err(ContractError::WrongDenom {});
    }

    // check that we have at least 100 coins in our bond
    if bond[0].amount < minimum_bond {
        return Err(ContractError::InsufficientGatewayBond {
            received: bond[0].amount.into(),
            minimum: minimum_bond.into(),
        });
    }

    Ok(())
}

pub(crate) fn try_add_gateway(
    deps: DepsMut,
    env: Env,
    info: MessageInfo,
    gateway: Gateway,
) -> Result<Response, ContractError> {
    let sender_bytes = info.sender.as_bytes();

    // if the client has an active bonded mixnode, don't allow gateway bonding
    if mixnodes_owners_read(deps.storage)
        .may_load(sender_bytes)?
        .is_some()
    {
        return Err(ContractError::AlreadyOwnsMixnode);
    }

    let mut was_present = false;
    // if the client has an active gateway with a different identity, don't allow bonding
    if let Some(existing_node) = gateways_owners_read(deps.storage).may_load(sender_bytes)? {
        if existing_node != gateway.identity_key {
            return Err(ContractError::AlreadyOwnsGateway);
        }
        was_present = true
    }

    // check if somebody else has already bonded a gateway with this identity
    if let Some(existing_bond) =
        gateways_read(deps.storage).may_load(gateway.identity_key.as_bytes())?
    {
        if existing_bond.owner != info.sender {
            return Err(ContractError::DuplicateGateway {
                owner: existing_bond.owner,
            });
        }
    }

    let minimum_bond = read_state_params(deps.storage).minimum_gateway_bond;
    validate_gateway_bond(&info.funds, minimum_bond)?;

    let bond = GatewayBond::new(
        info.funds[0].clone(),
        info.sender.clone(),
        env.block.height,
        gateway,
    );

    let identity = bond.identity();
    gateways(deps.storage).save(identity.as_bytes(), &bond)?;
    gateways_owners(deps.storage).save(sender_bytes, identity)?;
    increment_layer_count(deps.storage, Layer::Gateway)?;

    Ok(Response::new().add_attribute("overwritten", was_present.to_string()))
}

pub(crate) fn try_remove_gateway(
    deps: DepsMut,
    info: MessageInfo,
) -> Result<Response, ContractError> {
    let sender_bytes = info.sender.as_str().as_bytes();

    // try to find the identity of the sender's node
    let gateway_identity = match gateways_owners_read(deps.storage).may_load(sender_bytes)? {
        Some(identity) => identity,
        None => return Err(ContractError::NoAssociatedGatewayBond { owner: info.sender }),
    };

    // get the bond, since we found associated identity, the node MUST exist
    let gateway_bond = gateways_read(deps.storage).load(gateway_identity.as_bytes())?;

    // send bonded funds back to the bond owner
    let return_tokens = BankMsg::Send {
        to_address: info.sender.as_str().to_owned(),
        amount: vec![gateway_bond.bond_amount()],
    };

    // remove the bond from the list of bonded gateways
    gateways(deps.storage).remove(gateway_identity.as_bytes());
    // remove the node ownership
    gateways_owners(deps.storage).remove(sender_bytes);
    // decrement layer count
    decrement_layer_count(deps.storage, Layer::Gateway)?;

    Ok(Response::new()
        .add_attribute("action", "unbond")
        .add_attribute("address", info.sender)
        .add_attribute("gateway_bond", gateway_bond.to_string())
        .add_message(return_tokens))
}

pub(crate) fn try_update_state_params(
    deps: DepsMut,
    info: MessageInfo,
    params: StateParams,
) -> Result<Response, ContractError> {
    // note: In any other case, I wouldn't have attempted to unwrap this result, but in here
    // if we fail to load the stored state we would already be in the undefined behaviour land,
    // so we better just blow up immediately.
    let mut state = config_read(deps.storage).load()?;

    // check if this is executed by the owner, if not reject the transaction
    if info.sender != state.owner {
        return Err(ContractError::Unauthorized);
    }

    if params.mixnode_bond_reward_rate < Decimal::one() {
        return Err(ContractError::DecreasingMixnodeBondReward);
    }

    if params.mixnode_delegation_reward_rate < Decimal::one() {
        return Err(ContractError::DecreasingMixnodeDelegationReward);
    }

    // note: rewarded_set = active_set + idle_set
    // hence rewarded set must always be bigger than (or equal to) the active set
    if params.mixnode_rewarded_set_size < params.mixnode_active_set_size {
        return Err(ContractError::InvalidActiveSetSize);
    }

    // if we're updating epoch length, recalculate rewards for mixnodes
    if state.params.epoch_length != params.epoch_length {
        state.mixnode_epoch_bond_reward =
            calculate_epoch_reward_rate(params.epoch_length, params.mixnode_bond_reward_rate);
        state.mixnode_epoch_delegation_reward =
            calculate_epoch_reward_rate(params.epoch_length, params.mixnode_delegation_reward_rate);
    } else {
        // if mixnode rewards changed, recalculate respective values
        if state.params.mixnode_bond_reward_rate != params.mixnode_bond_reward_rate {
            state.mixnode_epoch_bond_reward =
                calculate_epoch_reward_rate(params.epoch_length, params.mixnode_bond_reward_rate);
        }
        if state.params.mixnode_delegation_reward_rate != params.mixnode_delegation_reward_rate {
            state.mixnode_epoch_delegation_reward = calculate_epoch_reward_rate(
                params.epoch_length,
                params.mixnode_delegation_reward_rate,
            );
        }
    }

    state.params = params;

    config(deps.storage).save(&state)?;

    Ok(Response::default())
}

// Note: this function is designed to work with only a single validator entity distributing rewards
// The main purpose of this function is to update `latest_rewarding_interval_nonce` which
// will trigger a different seed selection for the pseudorandom generation of the "demanded" set of mixnodes.
pub(crate) fn try_begin_mixnode_rewarding(
    deps: DepsMut,
    env: Env,
    info: MessageInfo,
    rewarding_interval_nonce: u32,
) -> Result<Response, ContractError> {
    let mut state = config_read(deps.storage).load()?;

    // check if this is executed by the permitted validator, if not reject the transaction
    if info.sender != state.rewarding_validator_address {
        return Err(ContractError::Unauthorized);
    }

    // check whether sufficient number of blocks already elapsed since the previous rewarding happened
    // (this implies the validator responsible for rewarding in the previous interval did not call
    // `try_finish_mixnode_rewarding` - perhaps they crashed or something. Regardless of the reason
    // it shouldn't prevent anyone from distributing rewards in the following interval)
    // Do note, however, that calling `try_finish_mixnode_rewarding` is crucial as otherwise the
    // "demanded" set won't get updated on the validator API side
    if state.rewarding_in_progress
        && state.rewarding_interval_starting_block + MAX_REWARDING_DURATION_IN_BLOCKS
            > env.block.height
    {
        return Err(ContractError::RewardingInProgress);
    }

    // make sure the validator is in sync with the contract state
    if rewarding_interval_nonce != state.latest_rewarding_interval_nonce + 1 {
        return Err(ContractError::InvalidRewardingIntervalNonce {
            received: rewarding_interval_nonce,
            expected: state.latest_rewarding_interval_nonce + 1,
        });
    }

    state.rewarding_interval_starting_block = env.block.height;
    state.latest_rewarding_interval_nonce = rewarding_interval_nonce;
    state.rewarding_in_progress = true;

    config(deps.storage).save(&state)?;

    let mut response = Response::new();
    response.add_attribute(
        "rewarding interval nonce",
        rewarding_interval_nonce.to_string(),
    );
    Ok(response)
}

// Note: if any changes are made to this function or anything it is calling down the stack,
// for example delegation reward distribution, the gas limits must be retested and both
// validator-api/src/rewarding/mod.rs::{MIXNODE_REWARD_OP_BASE_GAS_LIMIT, PER_MIXNODE_DELEGATION_GAS_INCREASE}
// must be updated appropriately.
pub(crate) fn try_reward_mixnode(
    deps: DepsMut,
    env: Env,
    info: MessageInfo,
    mix_identity: IdentityKey,
    uptime: u32,
    rewarding_interval_nonce: u32,
) -> Result<Response, ContractError> {
    let state = config_read(deps.storage).load()?;

    // check if this is executed by the permitted validator, if not reject the transaction
    if info.sender != state.rewarding_validator_address {
        return Err(ContractError::Unauthorized);
    }

    if !state.rewarding_in_progress {
        return Err(ContractError::RewardingNotInProgress);
    }

    // make sure the transaction is sent for the correct rewarding interval
    if rewarding_interval_nonce != state.latest_rewarding_interval_nonce {
        return Err(ContractError::InvalidRewardingIntervalNonce {
            received: rewarding_interval_nonce,
            expected: state.latest_rewarding_interval_nonce,
        });
    }

    // check if the mixnode hasn't been rewarded in this rewarding interval already
    if rewarded_mixnodes_read(deps.storage, rewarding_interval_nonce)
        .may_load(mix_identity.as_bytes())?
        .is_some()
    {
        return Err(ContractError::MixnodeAlreadyRewarded {
            identity: mix_identity,
        });
    }

    // optimisation for uptime being 0. No rewards will be given so just terminate here
    if uptime == 0 {
<<<<<<< HEAD
        return Ok(Response::new()
            .add_attribute("bond increase", Uint128::zero())
            .add_attribute("total delegation increase", Uint128::zero()));
=======
        rewarded_mixnodes(deps.storage, rewarding_interval_nonce)
            .save(mix_identity.as_bytes(), &Default::default())?;
        return Ok(Response {
            submessages: vec![],
            messages: vec![],
            attributes: vec![
                attr("bond increase", Uint128(0)),
                attr("total delegation increase", Uint128(0)),
            ],
            data: None,
        });
>>>>>>> 7e1cf2f1
    }

    // check if the bond even exists
    let mut current_bond = match mixnodes_read(deps.storage).load(mix_identity.as_bytes()) {
        Ok(bond) => bond,
        Err(_) => {
            return Ok(Response::new().add_attribute("result", "bond not found"));
        }
    };

<<<<<<< HEAD
    let bond_reward_rate = read_mixnode_epoch_bond_reward_rate(deps.storage);
    let delegation_reward_rate = read_mixnode_epoch_delegation_reward_rate(deps.storage);
    let bond_scaled_reward_rate = scale_reward_by_uptime(bond_reward_rate, uptime)?;
    let delegation_scaled_reward_rate = scale_reward_by_uptime(delegation_reward_rate, uptime)?;

    let mut node_reward = Uint128::zero();
    let total_delegation_reward = increase_mix_delegated_stakes(
        deps.storage,
        &mix_identity,
        delegation_scaled_reward_rate,
        env.block.height,
    )?;
=======
    let mut node_reward = Uint128(0);
    let mut total_delegation_reward = Uint128(0);
>>>>>>> 7e1cf2f1

    // update current bond with the reward given to the node and the delegators
    // if it has been bonded for long enough
    if current_bond.block_height + MINIMUM_BLOCK_AGE_FOR_REWARDING <= env.block.height {
        let bond_reward_rate = state.mixnode_epoch_bond_reward;
        let delegation_reward_rate = state.mixnode_epoch_delegation_reward;
        let bond_scaled_reward_rate = scale_reward_by_uptime(bond_reward_rate, uptime)?;
        let delegation_scaled_reward_rate = scale_reward_by_uptime(delegation_reward_rate, uptime)?;

        total_delegation_reward = increase_mix_delegated_stakes(
            deps.storage,
            &mix_identity,
            delegation_scaled_reward_rate,
            env.block.height,
        )?;

        node_reward = current_bond.bond_amount.amount * bond_scaled_reward_rate;
        current_bond.bond_amount.amount += node_reward;
        current_bond.total_delegation.amount += total_delegation_reward;
        mixnodes(deps.storage).save(mix_identity.as_bytes(), &current_bond)?;
    }

<<<<<<< HEAD
    Ok(Response::new()
        .add_attribute("bond increase", node_reward)
        .add_attribute("total delegation increase", total_delegation_reward))
=======
    rewarded_mixnodes(deps.storage, rewarding_interval_nonce)
        .save(mix_identity.as_bytes(), &Default::default())?;

    Ok(Response {
        submessages: vec![],
        messages: vec![],
        attributes: vec![
            attr("bond increase", node_reward),
            attr("total delegation increase", total_delegation_reward),
        ],
        data: None,
    })
>>>>>>> 7e1cf2f1
}

pub(crate) fn try_reward_mixnode_v2(
    deps: DepsMut,
    env: Env,
    info: MessageInfo,
    mix_identity: IdentityKey,
    params: NodeRewardParams,
    rewarding_interval_nonce: u32,
) -> Result<Response, ContractError> {
    let state = config_read(deps.storage).load()?;

    // check if this is executed by the permitted validator, if not reject the transaction
    if info.sender != state.rewarding_validator_address {
        return Err(ContractError::Unauthorized);
    }

    if !state.rewarding_in_progress {
        return Err(ContractError::RewardingNotInProgress);
    }

    // make sure the transaction is sent for the correct rewarding interval
    if rewarding_interval_nonce != state.latest_rewarding_interval_nonce {
        return Err(ContractError::InvalidRewardingIntervalNonce {
            received: rewarding_interval_nonce,
            expected: state.latest_rewarding_interval_nonce,
        });
    }

    // check if the mixnode hasn't been rewarded in this rewarding interval already
    if rewarded_mixnodes_read(deps.storage, rewarding_interval_nonce)
        .may_load(mix_identity.as_bytes())?
        .is_some()
    {
        return Err(ContractError::MixnodeAlreadyRewarded {
            identity: mix_identity,
        });
    }

    // check if the bond even exists
    let mut current_bond = match mixnodes_read(deps.storage).load(mix_identity.as_bytes()) {
        Ok(bond) => bond,
        Err(_) => {
            return Ok(Response {
                attributes: vec![attr("result", "bond not found")],
                ..Default::default()
            });
        }
    };

    let mut reward_params = params;

    reward_params.set_reward_blockstamp(env.block.height);

    let reward_result = current_bond.reward(&reward_params);

    // Omitting the price per packet function now, it follows that base operator reward is the node_reward
    let operator_reward = current_bond.operator_reward(&reward_params);

    let total_delegation_reward =
        increase_mix_delegated_stakes_v2(deps.storage, &current_bond, &reward_params)?;

    // update current bond with the reward given to the node and the delegators
    // if it has been bonded for long enough
    if current_bond.block_height + MINIMUM_BLOCK_AGE_FOR_REWARDING
        <= reward_params.reward_blockstamp()
    {
        current_bond.bond_amount.amount += Uint128(operator_reward);
        current_bond.total_delegation.amount += total_delegation_reward;
        mixnodes(deps.storage).save(mix_identity.as_bytes(), &current_bond)?;
        decr_reward_pool(Uint128(operator_reward), deps.storage)?;
        decr_reward_pool(total_delegation_reward, deps.storage)?;
    }

    rewarded_mixnodes(deps.storage, rewarding_interval_nonce)
        .save(mix_identity.as_bytes(), &Default::default())?;

    Ok(Response {
        submessages: vec![],
        messages: vec![],
        attributes: vec![
            attr("bond increase", reward_result.reward()),
            attr("total delegation increase", total_delegation_reward),
        ],
        data: None,
    })
}
pub(crate) fn try_finish_mixnode_rewarding(
    deps: DepsMut,
    info: MessageInfo,
    rewarding_interval_nonce: u32,
) -> Result<Response, ContractError> {
    let mut state = config_read(deps.storage).load()?;

    // check if this is executed by the permitted validator, if not reject the transaction
    if info.sender != state.rewarding_validator_address {
        return Err(ContractError::Unauthorized);
    }

    if !state.rewarding_in_progress {
        return Err(ContractError::RewardingNotInProgress);
    }

    // make sure the validator is in sync with the contract state
    if rewarding_interval_nonce != state.latest_rewarding_interval_nonce {
        return Err(ContractError::InvalidRewardingIntervalNonce {
            received: rewarding_interval_nonce,
            expected: state.latest_rewarding_interval_nonce,
        });
    }

    state.rewarding_in_progress = false;
    config(deps.storage).save(&state)?;

    Ok(Response::new())
}

fn validate_delegation_stake(delegation: &[Coin]) -> Result<(), ContractError> {
    // check if anything was put as delegation
    if delegation.is_empty() {
        return Err(ContractError::EmptyDelegation);
    }

    if delegation.len() > 1 {
        return Err(ContractError::MultipleDenoms);
    }

    // check that the denomination is correct
    if delegation[0].denom != DENOM {
        return Err(ContractError::WrongDenom {});
    }

    // check that we have provided a non-zero amount in the delegation
    if delegation[0].amount.is_zero() {
        return Err(ContractError::EmptyDelegation);
    }

    Ok(())
}

pub(crate) fn try_delegate_to_mixnode(
    deps: DepsMut,
    env: Env,
    info: MessageInfo,
    mix_identity: IdentityKey,
) -> Result<Response, ContractError> {
    // check if the delegation contains any funds of the appropriate denomination
    validate_delegation_stake(&info.funds)?;

    // check if the target node actually exists
    let mut current_bond = match mixnodes_read(deps.storage).load(mix_identity.as_bytes()) {
        Ok(bond) => bond,
        Err(_) => {
            return Err(ContractError::MixNodeBondNotFound {
                identity: mix_identity,
            });
        }
    };

    let amount = info.funds[0].amount;

    // update total_delegation of this node
    current_bond.total_delegation.amount += info.funds[0].amount;
    mixnodes(deps.storage).save(mix_identity.as_bytes(), &current_bond)?;

    let mut delegation_bucket = mix_delegations(deps.storage, &mix_identity);
    let sender_bytes = info.sender.as_bytes();

    // write the delegation
    let new_amount = match delegation_bucket.may_load(sender_bytes)? {
        Some(existing_delegation) => existing_delegation.amount + amount,
        None => amount,
    };
    // the block height is reset, if it existed
    let new_delegation = RawDelegationData::new(new_amount, env.block.height);
    delegation_bucket.save(sender_bytes, &new_delegation)?;

    reverse_mix_delegations(deps.storage, &info.sender).save(mix_identity.as_bytes(), &())?;

    Ok(Response::default())
}

pub(crate) fn try_remove_delegation_from_mixnode(
    deps: DepsMut,
    info: MessageInfo,
    mix_identity: IdentityKey,
) -> Result<Response, ContractError> {
    let mut delegation_bucket = mix_delegations(deps.storage, &mix_identity);
    let sender_bytes = info.sender.as_bytes();
    match delegation_bucket.may_load(sender_bytes)? {
        Some(delegation) => {
            // remove delegation from the buckets
            delegation_bucket.remove(sender_bytes);
            reverse_mix_delegations(deps.storage, &info.sender).remove(mix_identity.as_bytes());

            // send delegated funds back to the delegation owner
            let return_tokens = BankMsg::Send {
                to_address: info.sender.to_string(),
                amount: coins(delegation.amount.u128(), DENOM),
            };

            // update total_delegation of this node
            let mut mixnodes_bucket = mixnodes(deps.storage);
            // in some rare cases the mixnode bond might no longer exist as the node unbonded
            // before delegation was removed. that is fine
            if let Some(mut existing_bond) = mixnodes_bucket.may_load(mix_identity.as_bytes())? {
                // we should NEVER underflow here, if we do, it means we have some serious error in our logic
                existing_bond.total_delegation.amount = existing_bond
                    .total_delegation
                    .amount
                    .checked_sub(delegation.amount)
                    .unwrap();
                mixnodes_bucket.save(mix_identity.as_bytes(), &existing_bond)?;
            }

            Ok(Response::new().add_message(return_tokens))
        }
        None => Err(ContractError::NoMixnodeDelegationFound {
            identity: mix_identity,
            address: info.sender,
        }),
    }
}

#[cfg(test)]
pub mod tests {
    use super::*;
    use crate::contract::{
        execute, query, DEFAULT_SYBIL_RESISTANCE_PERCENT, INITIAL_DEFAULT_EPOCH_LENGTH,
        INITIAL_GATEWAY_BOND, INITIAL_MIXNODE_BOND, INITIAL_MIXNODE_BOND_REWARD_RATE,
        INITIAL_MIXNODE_DELEGATION_REWARD_RATE,
    };
    use crate::helpers::calculate_epoch_reward_rate;
    use crate::queries::DELEGATION_PAGE_DEFAULT_LIMIT;
    use crate::storage::{layer_distribution_read, mix_delegations_read, read_mixnode_bond};
    use crate::support::tests::helpers;
    use crate::support::tests::helpers::{
        add_mixnode, good_gateway_bond, good_mixnode_bond, mix_node_fixture, raw_delegation_fixture,
    };
    use cosmwasm_std::testing::{mock_env, mock_info};
    use cosmwasm_std::{attr, coin, coins, from_binary, Addr, Uint128};
    use mixnet_contract::{
        ExecuteMsg, LayerDistribution, PagedGatewayResponse, PagedMixnodeResponse, QueryMsg,
        UnpackedDelegation,
    };
    use queries::tests::store_n_mix_delegations;

    #[test]
    fn validating_mixnode_bond() {
        // you must send SOME funds
        let result = validate_mixnode_bond(&[], INITIAL_MIXNODE_BOND);
        assert_eq!(result, Err(ContractError::NoBondFound));

        // you must send at least 100 coins...
        let mut bond = good_mixnode_bond();
        bond[0].amount = INITIAL_MIXNODE_BOND.checked_sub(Uint128::new(1)).unwrap();
        let result = validate_mixnode_bond(&bond, INITIAL_MIXNODE_BOND);
        assert_eq!(
            result,
            Err(ContractError::InsufficientMixNodeBond {
                received: Into::<u128>::into(INITIAL_MIXNODE_BOND) - 1,
                minimum: INITIAL_MIXNODE_BOND.into(),
            })
        );

        // more than that is still fine
        let mut bond = good_mixnode_bond();
        bond[0].amount = INITIAL_MIXNODE_BOND + Uint128::new(1);
        let result = validate_mixnode_bond(&bond, INITIAL_MIXNODE_BOND);
        assert!(result.is_ok());

        // it must be sent in the defined denom!
        let mut bond = good_mixnode_bond();
        bond[0].denom = "baddenom".to_string();
        let result = validate_mixnode_bond(&bond, INITIAL_MIXNODE_BOND);
        assert_eq!(result, Err(ContractError::WrongDenom {}));

        let mut bond = good_mixnode_bond();
        bond[0].denom = "foomp".to_string();
        let result = validate_mixnode_bond(&bond, INITIAL_MIXNODE_BOND);
        assert_eq!(result, Err(ContractError::WrongDenom {}));
    }

    #[test]
    fn mixnode_add() {
        let mut deps = helpers::init_contract();

        // if we don't send enough funds
        let insufficient_bond = Into::<u128>::into(INITIAL_MIXNODE_BOND) - 1;
        let info = mock_info("anyone", &coins(insufficient_bond, DENOM));
        let msg = ExecuteMsg::BondMixnode {
            mix_node: MixNode {
                identity_key: "anyonesmixnode".into(),
                ..helpers::mix_node_fixture()
            },
        };

        // we are informed that we didn't send enough funds
        let result = execute(deps.as_mut(), mock_env(), info, msg);
        assert_eq!(
            result,
            Err(ContractError::InsufficientMixNodeBond {
                received: insufficient_bond,
                minimum: INITIAL_MIXNODE_BOND.into(),
            })
        );

        // no mixnode was inserted into the topology
        let res = query(
            deps.as_ref(),
            mock_env(),
            QueryMsg::GetMixNodes {
                start_after: None,
                limit: Option::from(2),
            },
        )
        .unwrap();
        let page: PagedMixnodeResponse = from_binary(&res).unwrap();
        assert_eq!(0, page.nodes.len());

        // if we send enough funds
        let info = mock_info("anyone", &good_mixnode_bond());
        let msg = ExecuteMsg::BondMixnode {
            mix_node: MixNode {
                identity_key: "anyonesmixnode".into(),
                ..helpers::mix_node_fixture()
            },
        };

        // we get back a message telling us everything was OK
        let execute_response = execute(deps.as_mut(), mock_env(), info, msg);
        assert!(execute_response.is_ok());

        // we can query topology and the new node is there
        let query_response = query(
            deps.as_ref(),
            mock_env(),
            QueryMsg::GetMixNodes {
                start_after: None,
                limit: Option::from(2),
            },
        )
        .unwrap();
        let page: PagedMixnodeResponse = from_binary(&query_response).unwrap();
        assert_eq!(1, page.nodes.len());
        assert_eq!(
            &MixNode {
                identity_key: "anyonesmixnode".into(),
                ..helpers::mix_node_fixture()
            },
            page.nodes[0].mix_node()
        );

        // if there was already a mixnode bonded by particular user
        let info = mock_info("foomper", &good_mixnode_bond());
        let msg = ExecuteMsg::BondMixnode {
            mix_node: MixNode {
                identity_key: "foompermixnode".into(),
                ..helpers::mix_node_fixture()
            },
        };

        let execute_response = execute(deps.as_mut(), mock_env(), info, msg).unwrap();
        assert_eq!(
            execute_response.attributes[0],
            attr("overwritten", false.to_string())
        );

        let info = mock_info("foomper", &good_mixnode_bond());
        let msg = ExecuteMsg::BondMixnode {
            mix_node: MixNode {
                identity_key: "foompermixnode".into(),
                ..helpers::mix_node_fixture()
            },
        };

        // we get a log message about it (TODO: does it get back to the user?)
        let execute_response = execute(deps.as_mut(), mock_env(), info, msg).unwrap();
        assert_eq!(
            execute_response.attributes[0],
            attr("overwritten", true.to_string())
        );

        // bonding fails if the user already owns a gateway
        let info = mock_info("gateway-owner", &good_gateway_bond());
        let msg = ExecuteMsg::BondGateway {
            gateway: Gateway {
                identity_key: "ownersgateway".into(),
                ..helpers::gateway_fixture()
            },
        };
        execute(deps.as_mut(), mock_env(), info, msg).unwrap();

        let info = mock_info("gateway-owner", &good_mixnode_bond());
        let msg = ExecuteMsg::BondMixnode {
            mix_node: MixNode {
                identity_key: "ownersmixnode".into(),
                ..helpers::mix_node_fixture()
            },
        };
        let execute_response = execute(deps.as_mut(), mock_env(), info, msg);
        assert_eq!(execute_response, Err(ContractError::AlreadyOwnsGateway));

        // but after he unbonds it, it's all fine again
        let info = mock_info("gateway-owner", &[]);
        let msg = ExecuteMsg::UnbondGateway {};
        execute(deps.as_mut(), mock_env(), info, msg).unwrap();

        let info = mock_info("gateway-owner", &good_mixnode_bond());
        let msg = ExecuteMsg::BondMixnode {
            mix_node: MixNode {
                identity_key: "ownersmixnode".into(),
                ..helpers::mix_node_fixture()
            },
        };
        let execute_response = execute(deps.as_mut(), mock_env(), info, msg);
        assert!(execute_response.is_ok());

        // adding another node from another account, but with the same IP, should fail (or we would have a weird state). Is that right? Think about this, not sure yet.
        // if we attempt to register a second node from the same address, should we get an error? It would probably be polite.
    }

    #[test]
    fn adding_mixnode_without_existing_owner() {
        let mut deps = helpers::init_contract();

        let info = mock_info("mix-owner", &good_mixnode_bond());
        let msg = ExecuteMsg::BondMixnode {
            mix_node: MixNode {
                identity_key: "myAwesomeMixnode".to_string(),
                ..helpers::mix_node_fixture()
            },
        };

        // before the execution the node had no associated owner
        assert!(mixnodes_owners_read(deps.as_ref().storage)
            .may_load("myAwesomeMixnode".as_bytes())
            .unwrap()
            .is_none());

        // it's all fine, owner is saved
        let execute_response = execute(deps.as_mut(), mock_env(), info, msg);
        assert!(execute_response.is_ok());

        assert_eq!(
            "myAwesomeMixnode",
            mixnodes_owners_read(deps.as_ref().storage)
                .load("mix-owner".as_bytes())
                .unwrap()
        );
    }

    #[test]
    fn adding_mixnode_with_existing_owner() {
        let mut deps = helpers::init_contract();

        let info = mock_info("mix-owner", &good_mixnode_bond());
        let msg = ExecuteMsg::BondMixnode {
            mix_node: MixNode {
                identity_key: "myAwesomeMixnode".to_string(),
                ..helpers::mix_node_fixture()
            },
        };

        execute(deps.as_mut(), mock_env(), info, msg).unwrap();

        // request fails giving the existing owner address in the message
        let info = mock_info("mix-owner-pretender", &good_mixnode_bond());
        let msg = ExecuteMsg::BondMixnode {
            mix_node: MixNode {
                identity_key: "myAwesomeMixnode".to_string(),
                ..helpers::mix_node_fixture()
            },
        };

        let execute_response = execute(deps.as_mut(), mock_env(), info, msg);
        assert_eq!(
            Err(ContractError::DuplicateMixnode {
                owner: Addr::unchecked("mix-owner")
            }),
            execute_response
        );
    }

    #[test]
    fn adding_mixnode_with_existing_unchanged_owner() {
        let mut deps = helpers::init_contract();

        let info = mock_info("mix-owner", &good_mixnode_bond());
        let msg = ExecuteMsg::BondMixnode {
            mix_node: MixNode {
                identity_key: "myAwesomeMixnode".to_string(),
                host: "1.1.1.1:1789".into(),
                ..helpers::mix_node_fixture()
            },
        };

        execute(deps.as_mut(), mock_env(), info, msg).unwrap();

        let info = mock_info("mix-owner", &good_mixnode_bond());
        let msg = ExecuteMsg::BondMixnode {
            mix_node: MixNode {
                identity_key: "myAwesomeMixnode".to_string(),
                host: "2.2.2.2:1789".into(),
                ..helpers::mix_node_fixture()
            },
        };

        assert!(execute(deps.as_mut(), mock_env(), info, msg).is_ok());

        // make sure the host information was updated
        assert_eq!(
            "2.2.2.2:1789".to_string(),
            mixnodes_read(deps.as_ref().storage)
                .load("myAwesomeMixnode".as_bytes())
                .unwrap()
                .mix_node
                .host
        );
    }

    #[test]
    fn adding_mixnode_updates_layer_distribution() {
        let mut deps = helpers::init_contract();

        assert_eq!(
            LayerDistribution::default(),
            layer_distribution_read(&deps.storage).load().unwrap(),
        );

        let info = mock_info("mix-owner", &good_mixnode_bond());
        let msg = ExecuteMsg::BondMixnode {
            mix_node: MixNode {
                identity_key: "mix1".to_string(),
                ..helpers::mix_node_fixture()
            },
        };

        execute(deps.as_mut(), mock_env(), info, msg).unwrap();
        assert_eq!(
            LayerDistribution {
                layer1: 1,
                ..Default::default()
            },
            layer_distribution_read(&deps.storage).load().unwrap()
        );
    }

    #[test]
    fn mixnode_remove() {
        let mut deps = helpers::init_contract();

        // try un-registering when no nodes exist yet
        let info = mock_info("anyone", &[]);
        let msg = ExecuteMsg::UnbondMixnode {};
        let result = execute(deps.as_mut(), mock_env(), info, msg);

        // we're told that there is no node for our address
        assert_eq!(
            result,
            Err(ContractError::NoAssociatedMixNodeBond {
                owner: Addr::unchecked("anyone")
            })
        );

        // let's add a node owned by bob
        helpers::add_mixnode("bob", good_mixnode_bond(), &mut deps);

        // attempt to un-register fred's node, which doesn't exist
        let info = mock_info("fred", &[]);
        let msg = ExecuteMsg::UnbondMixnode {};
        let result = execute(deps.as_mut(), mock_env(), info, msg);
        assert_eq!(
            result,
            Err(ContractError::NoAssociatedMixNodeBond {
                owner: Addr::unchecked("fred")
            })
        );

        // bob's node is still there
        let nodes = helpers::get_mix_nodes(&mut deps);
        assert_eq!(1, nodes.len());
        assert_eq!("bob", nodes[0].owner().clone());

        // add a node owned by fred
        let info = mock_info("fred", &good_mixnode_bond());
        try_add_mixnode(
            deps.as_mut(),
            mock_env(),
            info,
            MixNode {
                identity_key: "fredsmixnode".to_string(),
                ..helpers::mix_node_fixture()
            },
        )
        .unwrap();

        // let's make sure we now have 2 nodes:
        assert_eq!(2, helpers::get_mix_nodes(&mut deps).len());

        // un-register fred's node
        let info = mock_info("fred", &[]);
        let msg = ExecuteMsg::UnbondMixnode {};
        let remove_fred = execute(deps.as_mut(), mock_env(), info.clone(), msg).unwrap();

        // we should see log messages come back showing an unbond message
        let expected_attributes = vec![
            attr("action", "unbond"),
            attr(
                "mixnode_bond",
                format!(
                    "amount: {} {}, owner: fred, identity: fredsmixnode",
                    INITIAL_MIXNODE_BOND, DENOM
                ),
            ),
        ];

        // we should see a funds transfer from the contract back to fred
        let expected_message = BankMsg::Send {
            to_address: String::from(info.sender),
            amount: good_mixnode_bond(),
        };

        // run the executer and check that we got back the correct results
        let expected = Response::new()
            .add_attributes(expected_attributes)
            .add_message(expected_message);

        assert_eq!(remove_fred, expected);

        // only 1 node now exists, owned by bob:
        let mix_node_bonds = helpers::get_mix_nodes(&mut deps);
        assert_eq!(1, mix_node_bonds.len());
        assert_eq!(&Addr::unchecked("bob"), mix_node_bonds[0].owner());
    }

    #[test]
    fn removing_mixnode_clears_ownership() {
        let mut deps = helpers::init_contract();

        let info = mock_info("mix-owner", &good_mixnode_bond());
        let msg = ExecuteMsg::BondMixnode {
            mix_node: MixNode {
                identity_key: "myAwesomeMixnode".to_string(),
                ..helpers::mix_node_fixture()
            },
        };

        execute(deps.as_mut(), mock_env(), info, msg).unwrap();
        assert_eq!(
            "myAwesomeMixnode",
            mixnodes_owners_read(deps.as_ref().storage)
                .load("mix-owner".as_bytes())
                .unwrap()
        );

        let info = mock_info("mix-owner", &[]);
        let msg = ExecuteMsg::UnbondMixnode {};

        assert!(execute(deps.as_mut(), mock_env(), info, msg).is_ok());

        assert!(mixnodes_owners_read(deps.as_ref().storage)
            .may_load("mix-owner".as_bytes())
            .unwrap()
            .is_none());

        // and since it's removed, it can be reclaimed
        let info = mock_info("mix-owner", &good_mixnode_bond());
        let msg = ExecuteMsg::BondMixnode {
            mix_node: MixNode {
                identity_key: "myAwesomeMixnode".to_string(),
                ..helpers::mix_node_fixture()
            },
        };

        assert!(execute(deps.as_mut(), mock_env(), info, msg).is_ok());
        assert_eq!(
            "myAwesomeMixnode",
            mixnodes_owners_read(deps.as_ref().storage)
                .load("mix-owner".as_bytes())
                .unwrap()
        );
    }

    #[test]
    fn validating_gateway_bond() {
        // you must send SOME funds
        let result = validate_gateway_bond(&[], INITIAL_GATEWAY_BOND);
        assert_eq!(result, Err(ContractError::NoBondFound));

        // you must send at least 100 coins...
        let mut bond = good_gateway_bond();
        bond[0].amount = INITIAL_GATEWAY_BOND.checked_sub(Uint128::new(1)).unwrap();
        let result = validate_gateway_bond(&bond, INITIAL_GATEWAY_BOND);
        assert_eq!(
            result,
            Err(ContractError::InsufficientGatewayBond {
                received: Into::<u128>::into(INITIAL_GATEWAY_BOND) - 1,
                minimum: INITIAL_GATEWAY_BOND.into(),
            })
        );

        // more than that is still fine
        let mut bond = good_gateway_bond();
        bond[0].amount = INITIAL_GATEWAY_BOND + Uint128::new(1);
        let result = validate_gateway_bond(&bond, INITIAL_GATEWAY_BOND);
        assert!(result.is_ok());

        // it must be sent in the defined denom!
        let mut bond = good_gateway_bond();
        bond[0].denom = "baddenom".to_string();
        let result = validate_gateway_bond(&bond, INITIAL_GATEWAY_BOND);
        assert_eq!(result, Err(ContractError::WrongDenom {}));

        let mut bond = good_gateway_bond();
        bond[0].denom = "foomp".to_string();
        let result = validate_gateway_bond(&bond, INITIAL_GATEWAY_BOND);
        assert_eq!(result, Err(ContractError::WrongDenom {}));
    }

    #[test]
    fn gateway_add() {
        let mut deps = helpers::init_contract();

        // if we fail validation (by say not sending enough funds
        let insufficient_bond = Into::<u128>::into(INITIAL_GATEWAY_BOND) - 1;
        let info = mock_info("anyone", &coins(insufficient_bond, DENOM));
        let msg = ExecuteMsg::BondGateway {
            gateway: helpers::gateway_fixture(),
        };

        // we are informed that we didn't send enough funds
        let result = execute(deps.as_mut(), mock_env(), info, msg);
        assert_eq!(
            result,
            Err(ContractError::InsufficientGatewayBond {
                received: insufficient_bond,
                minimum: INITIAL_GATEWAY_BOND.into(),
            })
        );

        // make sure no gateway was inserted into the topology
        let res = query(
            deps.as_ref(),
            mock_env(),
            QueryMsg::GetGateways {
                start_after: None,
                limit: Option::from(2),
            },
        )
        .unwrap();
        let page: PagedGatewayResponse = from_binary(&res).unwrap();
        assert_eq!(0, page.nodes.len());

        // if we send enough funds
        let info = mock_info("anyone", &good_gateway_bond());
        let msg = ExecuteMsg::BondGateway {
            gateway: Gateway {
                identity_key: "anyonesgateway".into(),
                ..helpers::gateway_fixture()
            },
        };

        // we get back a message telling us everything was OK
        let execute_response = execute(deps.as_mut(), mock_env(), info, msg);
        assert!(execute_response.is_ok());

        // we can query topology and the new node is there
        let query_response = query(
            deps.as_ref(),
            mock_env(),
            QueryMsg::GetGateways {
                start_after: None,
                limit: Option::from(2),
            },
        )
        .unwrap();
        let page: PagedGatewayResponse = from_binary(&query_response).unwrap();
        assert_eq!(1, page.nodes.len());
        assert_eq!(
            &Gateway {
                identity_key: "anyonesgateway".into(),
                ..helpers::gateway_fixture()
            },
            page.nodes[0].gateway()
        );

        // if there was already a gateway bonded by particular user
        let info = mock_info("foomper", &good_gateway_bond());
        let msg = ExecuteMsg::BondGateway {
            gateway: Gateway {
                identity_key: "foompersgateway".into(),
                ..helpers::gateway_fixture()
            },
        };

        let execute_response = execute(deps.as_mut(), mock_env(), info, msg).unwrap();
        assert_eq!(
            execute_response.attributes[0],
            attr("overwritten", false.to_string())
        );

        let info = mock_info("foomper", &good_gateway_bond());
        let msg = ExecuteMsg::BondGateway {
            gateway: Gateway {
                identity_key: "foompersgateway".into(),
                ..helpers::gateway_fixture()
            },
        };

        // we get a log message about it (TODO: does it get back to the user?)
        let execute_response = execute(deps.as_mut(), mock_env(), info, msg).unwrap();
        assert_eq!(
            execute_response.attributes[0],
            attr("overwritten", true.to_string())
        );

        // bonding fails if the user already owns a mixnode
        let info = mock_info("mixnode-owner", &good_mixnode_bond());
        let msg = ExecuteMsg::BondMixnode {
            mix_node: MixNode {
                identity_key: "ownersmix".into(),
                ..helpers::mix_node_fixture()
            },
        };
        execute(deps.as_mut(), mock_env(), info, msg).unwrap();

        let info = mock_info("mixnode-owner", &good_gateway_bond());
        let msg = ExecuteMsg::BondGateway {
            gateway: helpers::gateway_fixture(),
        };
        let execute_response = execute(deps.as_mut(), mock_env(), info, msg);
        assert_eq!(execute_response, Err(ContractError::AlreadyOwnsMixnode));

        // but after he unbonds it, it's all fine again
        let info = mock_info("mixnode-owner", &[]);
        let msg = ExecuteMsg::UnbondMixnode {};
        execute(deps.as_mut(), mock_env(), info, msg).unwrap();

        let info = mock_info("mixnode-owner", &good_gateway_bond());
        let msg = ExecuteMsg::BondGateway {
            gateway: helpers::gateway_fixture(),
        };
        let execute_response = execute(deps.as_mut(), mock_env(), info, msg);
        assert!(execute_response.is_ok());

        // adding another node from another account, but with the same IP, should fail (or we would have a weird state).
        // Is that right? Think about this, not sure yet.
    }

    #[test]
    fn adding_gateway_without_existing_owner() {
        let mut deps = helpers::init_contract();

        let info = mock_info("gateway-owner", &good_gateway_bond());
        let msg = ExecuteMsg::BondGateway {
            gateway: Gateway {
                identity_key: "myAwesomeGateway".to_string(),
                ..helpers::gateway_fixture()
            },
        };

        // before the execution the node had no associated owner
        assert!(gateways_owners_read(deps.as_ref().storage)
            .may_load("gateway-owner".as_bytes())
            .unwrap()
            .is_none());

        // it's all fine, owner is saved
        let execute_response = execute(deps.as_mut(), mock_env(), info, msg);
        assert!(execute_response.is_ok());

        assert_eq!(
            "myAwesomeGateway",
            gateways_owners_read(deps.as_ref().storage)
                .load("gateway-owner".as_bytes())
                .unwrap()
        );
    }

    #[test]
    fn adding_gateway_with_existing_owner() {
        let mut deps = helpers::init_contract();

        let info = mock_info("gateway-owner", &good_gateway_bond());
        let msg = ExecuteMsg::BondGateway {
            gateway: Gateway {
                identity_key: "myAwesomeGateway".to_string(),
                ..helpers::gateway_fixture()
            },
        };

        execute(deps.as_mut(), mock_env(), info, msg).unwrap();

        // request fails giving the existing owner address in the message
        let info = mock_info("gateway-owner-pretender", &good_gateway_bond());
        let msg = ExecuteMsg::BondGateway {
            gateway: Gateway {
                identity_key: "myAwesomeGateway".to_string(),
                ..helpers::gateway_fixture()
            },
        };

        let execute_response = execute(deps.as_mut(), mock_env(), info, msg);
        assert_eq!(
            Err(ContractError::DuplicateGateway {
                owner: Addr::unchecked("gateway-owner")
            }),
            execute_response
        );
    }

    #[test]
    fn adding_gateway_with_existing_unchanged_owner() {
        let mut deps = helpers::init_contract();

        let info = mock_info("gateway-owner", &good_gateway_bond());
        let msg = ExecuteMsg::BondGateway {
            gateway: Gateway {
                identity_key: "myAwesomeGateway".to_string(),
                host: "1.1.1.1".into(),
                ..helpers::gateway_fixture()
            },
        };

        execute(deps.as_mut(), mock_env(), info, msg).unwrap();

        let info = mock_info("gateway-owner", &good_gateway_bond());
        let msg = ExecuteMsg::BondGateway {
            gateway: Gateway {
                identity_key: "myAwesomeGateway".to_string(),
                host: "2.2.2.2".into(),
                ..helpers::gateway_fixture()
            },
        };

        assert!(execute(deps.as_mut(), mock_env(), info, msg).is_ok());

        // make sure the host information was updated
        assert_eq!(
            "2.2.2.2".to_string(),
            gateways_read(deps.as_ref().storage)
                .load("myAwesomeGateway".as_bytes())
                .unwrap()
                .gateway
                .host
        );
    }

    #[test]
    fn gateway_remove() {
        let mut deps = helpers::init_contract();

        // try unbond when no nodes exist yet
        let info = mock_info("anyone", &[]);
        let msg = ExecuteMsg::UnbondGateway {};
        let result = execute(deps.as_mut(), mock_env(), info, msg);

        // we're told that there is no node for our address
        assert_eq!(
            result,
            Err(ContractError::NoAssociatedGatewayBond {
                owner: Addr::unchecked("anyone")
            })
        );

        // let's add a node owned by bob
        helpers::add_gateway("bob", good_gateway_bond(), &mut deps);

        // attempt to unbond fred's node, which doesn't exist
        let info = mock_info("fred", &[]);
        let msg = ExecuteMsg::UnbondGateway {};
        let result = execute(deps.as_mut(), mock_env(), info, msg);
        assert_eq!(
            result,
            Err(ContractError::NoAssociatedGatewayBond {
                owner: Addr::unchecked("fred")
            })
        );

        // bob's node is still there
        let nodes = helpers::get_gateways(&mut deps);
        assert_eq!(1, nodes.len());

        let first_node = &nodes[0];
        assert_eq!(&Addr::unchecked("bob"), first_node.owner());

        // add a node owned by fred
        let info = mock_info("fred", &good_gateway_bond());
        try_add_gateway(
            deps.as_mut(),
            mock_env(),
            info,
            Gateway {
                identity_key: "fredsgateway".into(),
                ..helpers::gateway_fixture()
            },
        )
        .unwrap();

        // let's make sure we now have 2 nodes:
        assert_eq!(2, helpers::get_gateways(&mut deps).len());

        // unbond fred's node
        let info = mock_info("fred", &[]);
        let msg = ExecuteMsg::UnbondGateway {};
        let remove_fred = execute(deps.as_mut(), mock_env(), info.clone(), msg).unwrap();

        // we should see log messages come back showing an unbond message
        let expected_attributes = vec![
            attr("action", "unbond"),
            attr("address", "fred"),
            attr(
                "gateway_bond",
                format!(
                    "amount: {} {}, owner: fred, identity: fredsgateway",
                    INITIAL_GATEWAY_BOND, DENOM
                ),
            ),
        ];

        // we should see a funds transfer from the contract back to fred
        let expected_message = BankMsg::Send {
            to_address: String::from(info.sender),
            amount: good_mixnode_bond(),
        };

        // run the executer and check that we got back the correct results
        let expected = Response::new()
            .add_attributes(expected_attributes)
            .add_message(expected_message);

        assert_eq!(remove_fred, expected);

        // only 1 node now exists, owned by bob:
        let gateway_bonds = helpers::get_gateways(&mut deps);
        assert_eq!(1, gateway_bonds.len());
        assert_eq!(&Addr::unchecked("bob"), gateway_bonds[0].owner());
    }

    #[test]
    fn removing_gateway_clears_ownership() {
        let mut deps = helpers::init_contract();

        let info = mock_info("gateway-owner", &good_mixnode_bond());
        let msg = ExecuteMsg::BondGateway {
            gateway: Gateway {
                identity_key: "myAwesomeGateway".to_string(),
                ..helpers::gateway_fixture()
            },
        };

        execute(deps.as_mut(), mock_env(), info, msg).unwrap();
        assert_eq!(
            "myAwesomeGateway",
            gateways_owners_read(deps.as_ref().storage)
                .load("gateway-owner".as_bytes())
                .unwrap()
        );

        let info = mock_info("gateway-owner", &[]);
        let msg = ExecuteMsg::UnbondGateway {};

        assert!(execute(deps.as_mut(), mock_env(), info, msg).is_ok());

        assert!(gateways_owners_read(deps.as_ref().storage)
            .may_load("gateway-owner".as_bytes())
            .unwrap()
            .is_none());

        // and since it's removed, it can be reclaimed
        let info = mock_info("gateway-owner", &good_mixnode_bond());
        let msg = ExecuteMsg::BondGateway {
            gateway: Gateway {
                identity_key: "myAwesomeGateway".to_string(),
                ..helpers::gateway_fixture()
            },
        };

        assert!(execute(deps.as_mut(), mock_env(), info, msg).is_ok());
        assert_eq!(
            "myAwesomeGateway",
            gateways_owners_read(deps.as_ref().storage)
                .load("gateway-owner".as_bytes())
                .unwrap()
        );
    }

    #[test]
    fn updating_state_params() {
        let mut deps = helpers::init_contract();

        let new_params = StateParams {
            epoch_length: INITIAL_DEFAULT_EPOCH_LENGTH,
            minimum_mixnode_bond: INITIAL_MIXNODE_BOND,
            minimum_gateway_bond: INITIAL_GATEWAY_BOND,
            mixnode_bond_reward_rate: Decimal::percent(INITIAL_MIXNODE_BOND_REWARD_RATE),
            mixnode_delegation_reward_rate: Decimal::percent(
                INITIAL_MIXNODE_DELEGATION_REWARD_RATE,
            ),
            mixnode_rewarded_set_size: 100,
            mixnode_active_set_size: 50,
        };

        // cannot be updated from non-owner account
        let info = mock_info("not-the-creator", &[]);
        let res = try_update_state_params(deps.as_mut(), info, new_params.clone());
        assert_eq!(res, Err(ContractError::Unauthorized));

        // but works fine from the creator account
        let info = mock_info("creator", &[]);
        let res = try_update_state_params(deps.as_mut(), info, new_params.clone());
        assert_eq!(res, Ok(Response::default()));

        // and the state is actually updated
        let current_state = config_read(deps.as_ref().storage).load().unwrap();
        assert_eq!(current_state.params, new_params);

        // mixnode_epoch_rewards are recalculated if annual reward  is changed
        let current_mix_bond_reward_rate = current_state.mixnode_epoch_bond_reward;
        let current_mix_delegation_reward_rate = current_state.mixnode_epoch_delegation_reward;
        let new_mixnode_bond_reward_rate = Decimal::percent(120);
        let new_mixnode_delegation_reward_rate = Decimal::percent(120);

        // sanity check to make sure we are actually updating the values (in case we changed defaults at some point)
        assert_ne!(new_mixnode_bond_reward_rate, current_mix_bond_reward_rate);
        assert_ne!(
            new_mixnode_delegation_reward_rate,
            current_mix_delegation_reward_rate
        );

        let mut new_params = current_state.params.clone();
        new_params.mixnode_bond_reward_rate = new_mixnode_bond_reward_rate;
        new_params.mixnode_delegation_reward_rate = new_mixnode_delegation_reward_rate;

        let info = mock_info("creator", &[]);
        try_update_state_params(deps.as_mut(), info, new_params.clone()).unwrap();

        let new_state = config_read(deps.as_ref().storage).load().unwrap();
        let expected_bond =
            calculate_epoch_reward_rate(new_params.epoch_length, new_mixnode_bond_reward_rate);
        let expected_delegation = calculate_epoch_reward_rate(
            new_params.epoch_length,
            new_mixnode_delegation_reward_rate,
        );
        assert_eq!(expected_bond, new_state.mixnode_epoch_bond_reward);
        assert_eq!(
            expected_delegation,
            new_state.mixnode_epoch_delegation_reward
        );

        // mixnode_epoch_rewards is updated on epoch length change
        let new_epoch_length = 42;
        // sanity check to make sure we are actually updating the value (in case we changed defaults at some point)
        assert_ne!(new_epoch_length, current_state.params.epoch_length);
        let mut new_params = current_state.params.clone();
        new_params.epoch_length = new_epoch_length;

        let info = mock_info("creator", &[]);
        try_update_state_params(deps.as_mut(), info, new_params.clone()).unwrap();

        let new_state = config_read(deps.as_ref().storage).load().unwrap();
        let expected_mixnode_bond =
            calculate_epoch_reward_rate(new_epoch_length, new_params.mixnode_bond_reward_rate);
        let expected_mixnode_delegation = calculate_epoch_reward_rate(
            new_epoch_length,
            new_params.mixnode_delegation_reward_rate,
        );
        assert_eq!(expected_mixnode_bond, new_state.mixnode_epoch_bond_reward);
        assert_eq!(
            expected_mixnode_delegation,
            new_state.mixnode_epoch_delegation_reward
        );

        // error is thrown if rewarded set is smaller than the active set
        let info = mock_info("creator", &[]);
        let mut new_params = current_state.params.clone();
        new_params.mixnode_rewarded_set_size = new_params.mixnode_active_set_size - 1;
        let res = try_update_state_params(deps.as_mut(), info, new_params.clone());
        assert_eq!(Err(ContractError::InvalidActiveSetSize), res)
    }

    #[cfg(test)]
    mod beginning_mixnode_rewarding {
        use super::*;

        #[test]
        fn can_only_be_called_by_specified_validator_address() {
            let mut deps = helpers::init_contract();
            let env = mock_env();
            let current_state = config_read(deps.as_mut().storage).load().unwrap();
            let rewarding_validator_address = current_state.rewarding_validator_address;

            let res = try_begin_mixnode_rewarding(
                deps.as_mut(),
                env.clone(),
                mock_info("not-the-approved-validator", &[]),
                1,
            );
            assert_eq!(Err(ContractError::Unauthorized), res);

            let res = try_begin_mixnode_rewarding(
                deps.as_mut(),
                env.clone(),
                mock_info(rewarding_validator_address.as_ref(), &[]),
                1,
            );
            assert!(res.is_ok())
        }

        #[test]
        fn cannot_be_called_if_rewarding_is_already_in_progress_with_little_day() {
            let mut deps = helpers::init_contract();
            let env = mock_env();
            let current_state = config_read(deps.as_mut().storage).load().unwrap();
            let rewarding_validator_address = current_state.rewarding_validator_address;

            try_begin_mixnode_rewarding(
                deps.as_mut(),
                env.clone(),
                mock_info(rewarding_validator_address.as_ref(), &[]),
                1,
            )
            .unwrap();

            let res = try_begin_mixnode_rewarding(
                deps.as_mut(),
                env.clone(),
                mock_info(rewarding_validator_address.as_ref(), &[]),
                2,
            );
            assert_eq!(Err(ContractError::RewardingInProgress), res);
        }

        #[test]
        fn can_be_called_if_rewarding_is_in_progress_if_sufficient_number_of_blocks_elapsed() {
            let mut deps = helpers::init_contract();
            let env = mock_env();
            let current_state = config_read(deps.as_mut().storage).load().unwrap();
            let rewarding_validator_address = current_state.rewarding_validator_address;

            try_begin_mixnode_rewarding(
                deps.as_mut(),
                env.clone(),
                mock_info(rewarding_validator_address.as_ref(), &[]),
                1,
            )
            .unwrap();

            let mut new_env = env.clone();

            new_env.block.height = env.block.height + MAX_REWARDING_DURATION_IN_BLOCKS;

            let res = try_begin_mixnode_rewarding(
                deps.as_mut(),
                new_env,
                mock_info(rewarding_validator_address.as_ref(), &[]),
                2,
            );
            assert!(res.is_ok());
        }

        #[test]
        fn provided_nonce_must_be_equal_the_current_plus_one() {
            let mut deps = helpers::init_contract();
            let env = mock_env();
            let mut current_state = config_read(deps.as_mut().storage).load().unwrap();
            current_state.latest_rewarding_interval_nonce = 42;
            config(deps.as_mut().storage).save(&current_state).unwrap();

            let rewarding_validator_address = current_state.rewarding_validator_address;

            let res = try_begin_mixnode_rewarding(
                deps.as_mut(),
                env.clone(),
                mock_info(rewarding_validator_address.as_ref(), &[]),
                11,
            );
            assert_eq!(
                Err(ContractError::InvalidRewardingIntervalNonce {
                    received: 11,
                    expected: 43
                }),
                res
            );

            let res = try_begin_mixnode_rewarding(
                deps.as_mut(),
                env.clone(),
                mock_info(rewarding_validator_address.as_ref(), &[]),
                44,
            );
            assert_eq!(
                Err(ContractError::InvalidRewardingIntervalNonce {
                    received: 44,
                    expected: 43
                }),
                res
            );

            let res = try_begin_mixnode_rewarding(
                deps.as_mut(),
                env.clone(),
                mock_info(rewarding_validator_address.as_ref(), &[]),
                42,
            );
            assert_eq!(
                Err(ContractError::InvalidRewardingIntervalNonce {
                    received: 42,
                    expected: 43
                }),
                res
            );

            let res = try_begin_mixnode_rewarding(
                deps.as_mut(),
                env.clone(),
                mock_info(rewarding_validator_address.as_ref(), &[]),
                43,
            );
            assert!(res.is_ok())
        }

        #[test]
        fn updates_contract_state() {
            let mut deps = helpers::init_contract();
            let env = mock_env();
            let start_state = config_read(deps.as_mut().storage).load().unwrap();
            let rewarding_validator_address = start_state.rewarding_validator_address;

            try_begin_mixnode_rewarding(
                deps.as_mut(),
                env.clone(),
                mock_info(rewarding_validator_address.as_ref(), &[]),
                1,
            )
            .unwrap();

            let new_state = config_read(deps.as_mut().storage).load().unwrap();
            assert!(new_state.rewarding_in_progress);
            assert_eq!(
                new_state.rewarding_interval_starting_block,
                env.block.height
            );
            assert_eq!(
                start_state.latest_rewarding_interval_nonce + 1,
                new_state.latest_rewarding_interval_nonce
            );
        }
    }

    #[cfg(test)]
    mod finishing_mixnode_rewarding {
        use super::*;

        #[test]
        fn can_only_be_called_by_specified_validator_address() {
            let mut deps = helpers::init_contract();
            let env = mock_env();
            let current_state = config_read(deps.as_mut().storage).load().unwrap();
            let rewarding_validator_address = current_state.rewarding_validator_address;

            try_begin_mixnode_rewarding(
                deps.as_mut(),
                env,
                mock_info(rewarding_validator_address.as_ref(), &[]),
                1,
            )
            .unwrap();

            let res = try_finish_mixnode_rewarding(
                deps.as_mut(),
                mock_info("not-the-approved-validator", &[]),
                1,
            );
            assert_eq!(Err(ContractError::Unauthorized), res);

            let res = try_finish_mixnode_rewarding(
                deps.as_mut(),
                mock_info(rewarding_validator_address.as_ref(), &[]),
                1,
            );
            assert!(res.is_ok())
        }

        #[test]
        fn cannot_be_called_if_rewarding_is_not_in_progress() {
            let mut deps = helpers::init_contract();
            let current_state = config_read(deps.as_mut().storage).load().unwrap();
            let rewarding_validator_address = current_state.rewarding_validator_address;

            let res = try_finish_mixnode_rewarding(
                deps.as_mut(),
                mock_info(rewarding_validator_address.as_ref(), &[]),
                0,
            );
            assert_eq!(Err(ContractError::RewardingNotInProgress), res);
        }

        #[test]
        fn provided_nonce_must_be_equal_the_current_one() {
            let mut deps = helpers::init_contract();
            let env = mock_env();
            let mut current_state = config_read(deps.as_mut().storage).load().unwrap();
            current_state.latest_rewarding_interval_nonce = 42;
            config(deps.as_mut().storage).save(&current_state).unwrap();

            let rewarding_validator_address = current_state.rewarding_validator_address;

            try_begin_mixnode_rewarding(
                deps.as_mut(),
                env,
                mock_info(rewarding_validator_address.as_ref(), &[]),
                43,
            )
            .unwrap();

            let res = try_finish_mixnode_rewarding(
                deps.as_mut(),
                mock_info(rewarding_validator_address.as_ref(), &[]),
                11,
            );
            assert_eq!(
                Err(ContractError::InvalidRewardingIntervalNonce {
                    received: 11,
                    expected: 43
                }),
                res
            );

            let res = try_finish_mixnode_rewarding(
                deps.as_mut(),
                mock_info(rewarding_validator_address.as_ref(), &[]),
                44,
            );
            assert_eq!(
                Err(ContractError::InvalidRewardingIntervalNonce {
                    received: 44,
                    expected: 43
                }),
                res
            );

            let res = try_finish_mixnode_rewarding(
                deps.as_mut(),
                mock_info(rewarding_validator_address.as_ref(), &[]),
                42,
            );
            assert_eq!(
                Err(ContractError::InvalidRewardingIntervalNonce {
                    received: 42,
                    expected: 43
                }),
                res
            );

            let res = try_finish_mixnode_rewarding(
                deps.as_mut(),
                mock_info(rewarding_validator_address.as_ref(), &[]),
                43,
            );
            assert!(res.is_ok())
        }

        #[test]
        fn updates_contract_state() {
            let mut deps = helpers::init_contract();
            let env = mock_env();
            let current_state = config_read(deps.as_mut().storage).load().unwrap();
            let rewarding_validator_address = current_state.rewarding_validator_address;

            try_begin_mixnode_rewarding(
                deps.as_mut(),
                env,
                mock_info(rewarding_validator_address.as_ref(), &[]),
                1,
            )
            .unwrap();

            try_finish_mixnode_rewarding(
                deps.as_mut(),
                mock_info(rewarding_validator_address.as_ref(), &[]),
                1,
            )
            .unwrap();

            let new_state = config_read(deps.as_mut().storage).load().unwrap();
            assert!(!new_state.rewarding_in_progress);
        }
    }

    #[test]
    fn rewarding_mixnode() {
        let mut deps = helpers::init_contract();
        let mut env = mock_env();
        let current_state = config_read(deps.as_mut().storage).load().unwrap();
        let rewarding_validator_address = current_state.rewarding_validator_address;

        let node_owner: Addr = Addr::unchecked("node-owner");
        let node_identity: IdentityKey = "nodeidentity".into();

        // errors out if executed by somebody else than network monitor
        let info = mock_info("not-the-monitor", &[]);
        let res = try_reward_mixnode(
            deps.as_mut(),
            env.clone(),
            info,
            node_identity.clone(),
            100,
            1,
        );
        assert_eq!(res, Err(ContractError::Unauthorized));

        // begin rewarding period
        let info = mock_info(rewarding_validator_address.as_ref(), &[]);
        try_begin_mixnode_rewarding(deps.as_mut(), env.clone(), info.clone(), 1).unwrap();
        // returns bond not found attribute if the target owner hasn't bonded any mixnodes
        let res = try_reward_mixnode(
            deps.as_mut(),
            env.clone(),
            info,
            node_identity.clone(),
            100,
            1,
        )
        .unwrap();
        assert_eq!(vec![attr("result", "bond not found")], res.attributes);

        let initial_bond = 100_000000;
        let initial_delegation = 200_000000;
        let mixnode_bond = MixNodeBond {
            bond_amount: coin(initial_bond, DENOM),
            total_delegation: coin(initial_delegation, DENOM),
            owner: node_owner.clone(),
            layer: Layer::One,
            block_height: env.block.height,
            mix_node: MixNode {
                identity_key: node_identity.clone(),
                ..mix_node_fixture()
            },
            profit_margin_percent: Some(10),
        };

        mixnodes(deps.as_mut().storage)
            .save(node_identity.as_bytes(), &mixnode_bond)
            .unwrap();

        mix_delegations(&mut deps.storage, &node_identity)
            .save(
                b"delegator",
                &RawDelegationData::new(initial_delegation.into(), env.block.height),
            )
            .unwrap();

        env.block.height += 2 * MINIMUM_BLOCK_AGE_FOR_REWARDING;

<<<<<<< HEAD
        let bond_reward_rate = read_mixnode_epoch_bond_reward_rate(deps.as_ref().storage);
        let delegation_reward_rate =
            read_mixnode_epoch_delegation_reward_rate(deps.as_ref().storage);
        let expected_bond_reward = Uint128::new(initial_bond) * bond_reward_rate;
        let expected_delegation_reward = Uint128::new(initial_delegation) * delegation_reward_rate;
=======
        let bond_reward_rate = current_state.mixnode_epoch_bond_reward;
        let delegation_reward_rate = current_state.mixnode_epoch_delegation_reward;
        let expected_bond_reward = Uint128(initial_bond) * bond_reward_rate;
        let expected_delegation_reward = Uint128(initial_delegation) * delegation_reward_rate;
>>>>>>> 7e1cf2f1

        // the node's bond and delegations are correctly increased and scaled by uptime
        // if node was 100% up, it will get full epoch reward
        let expected_bond = expected_bond_reward + Uint128::new(initial_bond);
        let expected_delegation = expected_delegation_reward + Uint128::new(initial_delegation);

        let info = mock_info(rewarding_validator_address.as_ref(), &[]);
        let res = try_reward_mixnode(
            deps.as_mut(),
            env.clone(),
            info.clone(),
            node_identity.clone(),
            100,
            1,
        )
        .unwrap();
        try_finish_mixnode_rewarding(deps.as_mut(), info, 1).unwrap();

        assert_eq!(
            expected_bond,
            read_mixnode_bond(deps.as_ref().storage, node_identity.as_bytes()).unwrap()
        );
        assert_eq!(
            expected_delegation,
            read_mixnode_delegation(deps.as_ref().storage, node_identity.as_bytes()).unwrap()
        );

        assert_eq!(
            vec![
                attr("bond increase", expected_bond_reward),
                attr("total delegation increase", expected_delegation_reward),
            ],
            res.attributes
        );

        // if node was 20% up, it will get 1/5th of epoch reward
        let scaled_bond_reward = scale_reward_by_uptime(bond_reward_rate, 20).unwrap();
        let scaled_delegation_reward = scale_reward_by_uptime(delegation_reward_rate, 20).unwrap();
        let expected_bond_reward = expected_bond * scaled_bond_reward;
        let expected_delegation_reward = expected_delegation * scaled_delegation_reward;
        let expected_bond = expected_bond_reward + expected_bond;
        let expected_delegation = expected_delegation_reward + expected_delegation;

        let info = mock_info(rewarding_validator_address.as_ref(), &[]);

        try_begin_mixnode_rewarding(deps.as_mut(), env.clone(), info.clone(), 2).unwrap();
        let res = try_reward_mixnode(
            deps.as_mut(),
            env.clone(),
            info,
            node_identity.clone(),
            20,
            2,
        )
        .unwrap();

        assert_eq!(
            expected_bond,
            read_mixnode_bond(deps.as_ref().storage, node_identity.as_bytes()).unwrap()
        );
        assert_eq!(
            expected_delegation,
            read_mixnode_delegation(deps.as_ref().storage, node_identity.as_bytes()).unwrap()
        );

        assert_eq!(
            vec![
                attr("bond increase", expected_bond_reward),
                attr("total delegation increase", expected_delegation_reward),
            ],
            res.attributes
        );
    }

    #[test]
    fn rewarding_mixnodes_outside_rewarding_period() {
        let mut deps = helpers::init_contract();
        let env = mock_env();
        let current_state = config_read(deps.as_mut().storage).load().unwrap();
        let rewarding_validator_address = current_state.rewarding_validator_address;

        // bond the node
        let node_owner: Addr = Addr::unchecked("node-owner");
        let node_identity: IdentityKey = "nodeidentity".into();

        try_add_mixnode(
            deps.as_mut(),
            env.clone(),
            mock_info(node_owner.as_ref(), &good_mixnode_bond()),
            MixNode {
                identity_key: node_identity.to_string(),
                ..helpers::mix_node_fixture()
            },
        )
        .unwrap();

        let info = mock_info(rewarding_validator_address.as_ref(), &[]);
        let res = try_reward_mixnode(
            deps.as_mut(),
            env.clone(),
            info.clone(),
            node_identity.clone(),
            100,
            1,
        );
        assert_eq!(Err(ContractError::RewardingNotInProgress), res);

        try_begin_mixnode_rewarding(deps.as_mut(), env.clone(), info.clone(), 1).unwrap();

        let res = try_reward_mixnode(
            deps.as_mut(),
            env.clone(),
            info,
            node_identity.clone(),
            100,
            1,
        );
        assert!(res.is_ok())
    }

    #[test]
    fn rewarding_mixnodes_with_incorrect_rewarding_nonce() {
        let mut deps = helpers::init_contract();
        let env = mock_env();
        let current_state = config_read(deps.as_mut().storage).load().unwrap();
        let rewarding_validator_address = current_state.rewarding_validator_address;

        // bond the node
        let node_owner: Addr = Addr::unchecked("node-owner");
        let node_identity: IdentityKey = "nodeidentity".into();

        try_add_mixnode(
            deps.as_mut(),
            env.clone(),
            mock_info(node_owner.as_ref(), &good_mixnode_bond()),
            MixNode {
                identity_key: node_identity.to_string(),
                ..helpers::mix_node_fixture()
            },
        )
        .unwrap();

        let info = mock_info(rewarding_validator_address.as_ref(), &[]);
        try_begin_mixnode_rewarding(deps.as_mut(), env.clone(), info.clone(), 1).unwrap();
        let res = try_reward_mixnode(
            deps.as_mut(),
            env.clone(),
            info.clone(),
            node_identity.clone(),
            100,
            0,
        );
        assert_eq!(
            Err(ContractError::InvalidRewardingIntervalNonce {
                received: 0,
                expected: 1
            }),
            res
        );

        let res = try_reward_mixnode(
            deps.as_mut(),
            env.clone(),
            info.clone(),
            node_identity.clone(),
            100,
            2,
        );
        assert_eq!(
            Err(ContractError::InvalidRewardingIntervalNonce {
                received: 2,
                expected: 1
            }),
            res
        );

        let res = try_reward_mixnode(
            deps.as_mut(),
            env.clone(),
            info,
            node_identity.clone(),
            100,
            1,
        );
        assert!(res.is_ok())
    }

    #[test]
    fn attempting_rewarding_mixnode_multiple_times_per_interval() {
        let mut deps = helpers::init_contract();
        let env = mock_env();
        let current_state = config_read(deps.as_mut().storage).load().unwrap();
        let rewarding_validator_address = current_state.rewarding_validator_address;

        // bond the node
        let node_owner: Addr = Addr::unchecked("node-owner");
        let node_identity: IdentityKey = "nodeidentity".into();

        try_add_mixnode(
            deps.as_mut(),
            env.clone(),
            mock_info(node_owner.as_ref(), &good_mixnode_bond()),
            MixNode {
                identity_key: node_identity.to_string(),
                ..helpers::mix_node_fixture()
            },
        )
        .unwrap();

        let info = mock_info(rewarding_validator_address.as_ref(), &[]);
        try_begin_mixnode_rewarding(deps.as_mut(), env.clone(), info.clone(), 1).unwrap();

        // first reward goes through just fine
        let res = try_reward_mixnode(
            deps.as_mut(),
            env.clone(),
            info.clone(),
            node_identity.clone(),
            100,
            1,
        );
        assert!(res.is_ok());

        // but the other one fails
        let res = try_reward_mixnode(
            deps.as_mut(),
            env.clone(),
            info.clone(),
            node_identity.clone(),
            100,
            1,
        );
        assert_eq!(
            Err(ContractError::MixnodeAlreadyRewarded {
                identity: node_identity.clone()
            }),
            res
        );

        // but rewarding the same node in the following interval is fine again
        try_finish_mixnode_rewarding(deps.as_mut(), info.clone(), 1).unwrap();
        try_begin_mixnode_rewarding(deps.as_mut(), env.clone(), info.clone(), 2).unwrap();

        let res = try_reward_mixnode(deps.as_mut(), env, info, node_identity.clone(), 100, 2);
        assert!(res.is_ok());
    }

    #[test]
    fn rewarding_mixnode_blockstamp_based() {
        let mut deps = helpers::init_contract();
        let mut env = mock_env();
        let current_state = config_read(deps.as_mut().storage).load().unwrap();
        let rewarding_validator_address = current_state.rewarding_validator_address;

        let node_owner: Addr = Addr::unchecked("node-owner");
        let node_identity: IdentityKey = "nodeidentity".into();

        let initial_bond = 100_000000;
        let initial_delegation = 200_000000;
        let mixnode_bond = MixNodeBond {
            bond_amount: coin(initial_bond, DENOM),
            total_delegation: coin(initial_delegation, DENOM),
            owner: node_owner.clone(),
            layer: Layer::One,
            block_height: env.block.height,
            mix_node: MixNode {
                identity_key: node_identity.clone(),
                ..mix_node_fixture()
            },
            profit_margin_percent: Some(10),
        };

        mixnodes(deps.as_mut().storage)
            .save(node_identity.as_bytes(), &mixnode_bond)
            .unwrap();

        // delegation happens later, but not later enough
        env.block.height += MINIMUM_BLOCK_AGE_FOR_REWARDING - 1;

        mix_delegations(&mut deps.storage, &node_identity)
            .save(
                b"delegator",
                &RawDelegationData::new(initial_delegation.into(), env.block.height),
            )
            .unwrap();

        let bond_reward_rate = current_state.mixnode_epoch_bond_reward;
        let delegation_reward_rate = current_state.mixnode_epoch_delegation_reward;
        let scaled_bond_reward = scale_reward_by_uptime(bond_reward_rate, 100).unwrap();
        let scaled_delegation_reward = scale_reward_by_uptime(delegation_reward_rate, 100).unwrap();

        // no reward is due
        let expected_bond_reward = Uint128::zero();
        let expected_delegation_reward = Uint128::zero();
        let expected_bond = expected_bond_reward + Uint128::new(initial_bond);
        let expected_delegation = expected_delegation_reward + Uint128::new(initial_delegation);

        let info = mock_info(rewarding_validator_address.as_ref(), &[]);
        try_begin_mixnode_rewarding(deps.as_mut(), env.clone(), info.clone(), 1).unwrap();
        let res = try_reward_mixnode(
            deps.as_mut(),
            env.clone(),
            info.clone(),
            node_identity.clone(),
            100,
            1,
        )
        .unwrap();
        try_finish_mixnode_rewarding(deps.as_mut(), info, 1).unwrap();

        assert_eq!(
            expected_bond,
            read_mixnode_bond(deps.as_ref().storage, node_identity.as_bytes()).unwrap()
        );
        assert_eq!(
            expected_delegation,
            read_mixnode_delegation(deps.as_ref().storage, node_identity.as_bytes()).unwrap()
        );

        assert_eq!(
            vec![
                attr("bond increase", expected_bond_reward),
                attr("total delegation increase", expected_delegation_reward),
            ],
            res.attributes
        );

        // reward can happen now, but only for bonded node
        env.block.height += 1;
        let expected_bond_reward = expected_bond * scaled_bond_reward;
        let expected_delegation_reward = Uint128::zero();
        let expected_bond = expected_bond_reward + expected_bond;
        let expected_delegation = expected_delegation_reward + expected_delegation;

        let info = mock_info(rewarding_validator_address.as_ref(), &[]);
        try_begin_mixnode_rewarding(deps.as_mut(), env.clone(), info.clone(), 2).unwrap();
        let res = try_reward_mixnode(
            deps.as_mut(),
            env.clone(),
            info.clone(),
            node_identity.clone(),
            100,
            2,
        )
        .unwrap();
        try_finish_mixnode_rewarding(deps.as_mut(), info, 2).unwrap();

        assert_eq!(
            expected_bond,
            read_mixnode_bond(deps.as_ref().storage, node_identity.as_bytes()).unwrap()
        );
        assert_eq!(
            expected_delegation,
            read_mixnode_delegation(deps.as_ref().storage, node_identity.as_bytes()).unwrap()
        );

        assert_eq!(
            vec![
                attr("bond increase", expected_bond_reward),
                attr("total delegation increase", expected_delegation_reward),
            ],
            res.attributes
        );

        // reward happens now, both for node owner and delegators
        env.block.height += MINIMUM_BLOCK_AGE_FOR_REWARDING - 1;
        let expected_bond_reward = expected_bond * scaled_bond_reward;
        let expected_delegation_reward = expected_delegation * scaled_delegation_reward;
        let expected_bond = expected_bond_reward + expected_bond;
        let expected_delegation = expected_delegation_reward + expected_delegation;

        let info = mock_info(rewarding_validator_address.as_ref(), &[]);
        try_begin_mixnode_rewarding(deps.as_mut(), env.clone(), info.clone(), 3).unwrap();
        let res = try_reward_mixnode(
            deps.as_mut(),
            env.clone(),
            info.clone(),
            node_identity.clone(),
            100,
            3,
        )
        .unwrap();
        try_finish_mixnode_rewarding(deps.as_mut(), info, 3).unwrap();

        assert_eq!(
            expected_bond,
            read_mixnode_bond(deps.as_ref().storage, node_identity.as_bytes()).unwrap()
        );
        assert_eq!(
            expected_delegation,
            read_mixnode_delegation(deps.as_ref().storage, node_identity.as_bytes()).unwrap()
        );

        assert_eq!(
            vec![
                attr("bond increase", expected_bond_reward),
                attr("total delegation increase", expected_delegation_reward),
            ],
            res.attributes
        );
    }

    #[cfg(test)]
    mod delegation_stake_validation {
        use super::*;
        use cosmwasm_std::coin;

        #[test]
        fn stake_cant_be_empty() {
            assert_eq!(
                Err(ContractError::EmptyDelegation),
                validate_delegation_stake(&[])
            )
        }

        #[test]
        fn stake_must_have_single_coin_type() {
            assert_eq!(
                Err(ContractError::MultipleDenoms),
                validate_delegation_stake(&[coin(123, DENOM), coin(123, "BTC"), coin(123, "DOGE")])
            )
        }

        #[test]
        fn stake_coin_must_be_of_correct_type() {
            assert_eq!(
                Err(ContractError::WrongDenom {}),
                validate_delegation_stake(&[coin(123, "DOGE")])
            )
        }

        #[test]
        fn stake_coin_must_have_value_greater_than_zero() {
            assert_eq!(
                Err(ContractError::EmptyDelegation),
                validate_delegation_stake(&[coin(0, DENOM)])
            )
        }

        #[test]
        fn stake_can_have_any_positive_value() {
            // this might change in the future, but right now an arbitrary (positive) value can be delegated
            assert!(validate_delegation_stake(&[coin(1, DENOM)]).is_ok());
            assert!(validate_delegation_stake(&[coin(123, DENOM)]).is_ok());
            assert!(validate_delegation_stake(&[coin(10000000000, DENOM)]).is_ok());
        }
    }

    #[cfg(test)]
    mod mix_stake_delegation {
        use super::*;
        use crate::storage::mix_delegations_read;
        use crate::support::tests::helpers::add_mixnode;

        #[test]
        fn fails_if_node_doesnt_exist() {
            let mut deps = helpers::init_contract();
            assert_eq!(
                Err(ContractError::MixNodeBondNotFound {
                    identity: "non-existent-mix-identity".into()
                }),
                try_delegate_to_mixnode(
                    deps.as_mut(),
                    mock_env(),
                    mock_info("sender", &coins(123, DENOM)),
                    "non-existent-mix-identity".into()
                )
            );
        }

        #[test]
        fn succeeds_for_existing_node() {
            let mut deps = helpers::init_contract();
            let mixnode_owner = "bob";
            let identity = add_mixnode(mixnode_owner, good_mixnode_bond(), &mut deps);
            let delegation_owner = Addr::unchecked("sender");

            let delegation = coin(123, DENOM);
            assert!(try_delegate_to_mixnode(
                deps.as_mut(),
                mock_env(),
                mock_info(delegation_owner.as_str(), &vec![delegation.clone()]),
                identity.clone()
            )
            .is_ok());

            assert_eq!(
                RawDelegationData::new(delegation.amount, mock_env().block.height),
                mix_delegations_read(&deps.storage, &identity)
                    .load(delegation_owner.as_bytes())
                    .unwrap()
            );
            assert!(
                reverse_mix_delegations_read(&deps.storage, &delegation_owner)
                    .load(identity.as_bytes())
                    .is_ok()
            );

            // node's "total_delegation" is increased
            assert_eq!(
                delegation,
                mixnodes_read(&deps.storage)
                    .load(identity.as_bytes())
                    .unwrap()
                    .total_delegation
            )
        }

        #[test]
        fn fails_if_node_unbonded() {
            let mut deps = helpers::init_contract();

            let mixnode_owner = "bob";
            let identity = add_mixnode(mixnode_owner, good_mixnode_bond(), &mut deps);
            let delegation_owner = Addr::unchecked("sender");

            try_remove_mixnode(deps.as_mut(), mock_info(mixnode_owner, &[])).unwrap();

            assert_eq!(
                Err(ContractError::MixNodeBondNotFound {
                    identity: identity.clone()
                }),
                try_delegate_to_mixnode(
                    deps.as_mut(),
                    mock_env(),
                    mock_info(delegation_owner.as_str(), &coins(123, DENOM)),
                    identity
                )
            );
        }

        #[test]
        fn succeeds_if_node_rebonded() {
            let mut deps = helpers::init_contract();

            let mixnode_owner = "bob";
            add_mixnode(mixnode_owner, good_mixnode_bond(), &mut deps);
            try_remove_mixnode(deps.as_mut(), mock_info(mixnode_owner, &[])).unwrap();
            let identity = add_mixnode(mixnode_owner, good_mixnode_bond(), &mut deps);
            let delegation = coin(123, DENOM);
            let delegation_owner = Addr::unchecked("sender");

            assert!(try_delegate_to_mixnode(
                deps.as_mut(),
                mock_env(),
                mock_info(delegation_owner.as_str(), &vec![delegation.clone()]),
                identity.clone()
            )
            .is_ok());

            assert_eq!(
                RawDelegationData::new(delegation.amount, mock_env().block.height),
                mix_delegations_read(&deps.storage, &identity)
                    .load(delegation_owner.as_bytes())
                    .unwrap()
            );
            assert!(
                reverse_mix_delegations_read(&deps.storage, &delegation_owner)
                    .load(identity.as_bytes())
                    .is_ok()
            );

            // node's "total_delegation" is increased
            assert_eq!(
                delegation,
                mixnodes_read(&deps.storage)
                    .load(identity.as_bytes())
                    .unwrap()
                    .total_delegation
            )
        }

        #[test]
        fn is_possible_for_an_already_delegated_node() {
            let mut deps = helpers::init_contract();
            let mixnode_owner = "bob";
            let identity = add_mixnode(mixnode_owner, good_mixnode_bond(), &mut deps);
            let delegation_owner = Addr::unchecked("sender");

            let delegation1 = coin(100, DENOM);
            let delegation2 = coin(50, DENOM);

            try_delegate_to_mixnode(
                deps.as_mut(),
                mock_env(),
                mock_info(delegation_owner.as_str(), &vec![delegation1.clone()]),
                identity.clone(),
            )
            .unwrap();

            try_delegate_to_mixnode(
                deps.as_mut(),
                mock_env(),
                mock_info(delegation_owner.as_str(), &vec![delegation2.clone()]),
                identity.clone(),
            )
            .unwrap();

            assert_eq!(
                RawDelegationData::new(
                    delegation1.amount + delegation2.amount,
                    mock_env().block.height
                ),
                mix_delegations_read(&deps.storage, &identity)
                    .load(delegation_owner.as_bytes())
                    .unwrap()
            );
            assert!(
                reverse_mix_delegations_read(&deps.storage, &delegation_owner)
                    .load(identity.as_bytes())
                    .is_ok()
            );

            // node's "total_delegation" is sum of both
            assert_eq!(
                delegation1.amount + delegation2.amount,
                mixnodes_read(&deps.storage)
                    .load(identity.as_bytes())
                    .unwrap()
                    .total_delegation
                    .amount
            )
        }

        #[test]
        fn block_height_is_updated_on_new_delegation() {
            let mut deps = helpers::init_contract();
            let mixnode_owner = "bob";
            let identity = add_mixnode(mixnode_owner, good_mixnode_bond(), &mut deps);
            let delegation_owner = Addr::unchecked("sender");
            let delegation = coin(100, DENOM);

            let env1 = mock_env();
            let mut env2 = mock_env();
            let initial_height = env1.block.height;
            let updated_height = initial_height + 42;
            // second env has grown in block height
            env2.block.height = updated_height;

            try_delegate_to_mixnode(
                deps.as_mut(),
                env1,
                mock_info(delegation_owner.as_str(), &vec![delegation.clone()]),
                identity.clone(),
            )
            .unwrap();

            assert_eq!(
                RawDelegationData::new(delegation.amount, initial_height),
                mix_delegations_read(&deps.storage, &identity)
                    .load(delegation_owner.as_bytes())
                    .unwrap()
            );

            try_delegate_to_mixnode(
                deps.as_mut(),
                env2,
                mock_info(delegation_owner.as_str(), &vec![delegation.clone()]),
                identity.clone(),
            )
            .unwrap();

            assert_eq!(
                RawDelegationData::new(delegation.amount + delegation.amount, updated_height),
                mix_delegations_read(&deps.storage, &identity)
                    .load(delegation_owner.as_bytes())
                    .unwrap()
            );
        }

        #[test]
        fn block_height_is_not_updated_on_different_delegator() {
            let mut deps = helpers::init_contract();
            let mixnode_owner = "bob";
            let identity = add_mixnode(mixnode_owner, good_mixnode_bond(), &mut deps);
            let delegation_owner1 = Addr::unchecked("sender1");
            let delegation_owner2 = Addr::unchecked("sender2");
            let delegation1 = coin(100, DENOM);
            let delegation2 = coin(120, DENOM);

            let env1 = mock_env();
            let mut env2 = mock_env();
            let initial_height = env1.block.height;
            let second_height = initial_height + 42;
            // second env has grown in block height
            env2.block.height = second_height;

            try_delegate_to_mixnode(
                deps.as_mut(),
                env1,
                mock_info(delegation_owner1.as_str(), &vec![delegation1.clone()]),
                identity.clone(),
            )
            .unwrap();

            assert_eq!(
                RawDelegationData::new(delegation1.amount, initial_height),
                mix_delegations_read(&deps.storage, &identity)
                    .load(delegation_owner1.as_bytes())
                    .unwrap()
            );

            try_delegate_to_mixnode(
                deps.as_mut(),
                env2,
                mock_info(delegation_owner2.as_str(), &vec![delegation2.clone()]),
                identity.clone(),
            )
            .unwrap();

            assert_eq!(
                RawDelegationData::new(delegation1.amount, initial_height),
                mix_delegations_read(&deps.storage, &identity)
                    .load(delegation_owner1.as_bytes())
                    .unwrap()
            );
            assert_eq!(
                RawDelegationData::new(delegation2.amount, second_height),
                mix_delegations_read(&deps.storage, &identity)
                    .load(delegation_owner2.as_bytes())
                    .unwrap()
            );
        }

        #[test]
        fn is_disallowed_for_already_delegated_node_if_it_unbonded() {
            let mut deps = helpers::init_contract();

            let mixnode_owner = "bob";
            let identity = add_mixnode(mixnode_owner, good_mixnode_bond(), &mut deps);
            let delegation_owner = Addr::unchecked("sender");

            try_delegate_to_mixnode(
                deps.as_mut(),
                mock_env(),
                mock_info(delegation_owner.as_str(), &coins(100, DENOM)),
                identity.clone(),
            )
            .unwrap();

            try_remove_mixnode(deps.as_mut(), mock_info(mixnode_owner, &[])).unwrap();

            assert_eq!(
                Err(ContractError::MixNodeBondNotFound {
                    identity: identity.clone()
                }),
                try_delegate_to_mixnode(
                    deps.as_mut(),
                    mock_env(),
                    mock_info(delegation_owner.as_str(), &coins(50, DENOM)),
                    identity
                )
            );
        }

        #[test]
        fn is_allowed_for_multiple_nodes() {
            let mut deps = helpers::init_contract();
            let mixnode_owner1 = "bob";
            let mixnode_owner2 = "fred";
            let identity1 = add_mixnode(mixnode_owner1, good_mixnode_bond(), &mut deps);
            let identity2 = add_mixnode(mixnode_owner2, good_mixnode_bond(), &mut deps);
            let delegation_owner = Addr::unchecked("sender");

            assert!(try_delegate_to_mixnode(
                deps.as_mut(),
                mock_env(),
                mock_info(delegation_owner.as_str(), &coins(123, DENOM)),
                identity1.clone()
            )
            .is_ok());

            assert!(try_delegate_to_mixnode(
                deps.as_mut(),
                mock_env(),
                mock_info(delegation_owner.as_str(), &coins(42, DENOM)),
                identity2.clone()
            )
            .is_ok());

            assert_eq!(
                RawDelegationData::new(123u128.into(), mock_env().block.height),
                mix_delegations_read(&deps.storage, &identity1)
                    .load(delegation_owner.as_bytes())
                    .unwrap()
            );
            assert!(
                reverse_mix_delegations_read(&deps.storage, &delegation_owner)
                    .load(identity1.as_bytes())
                    .is_ok()
            );

            assert_eq!(
                RawDelegationData::new(42u128.into(), mock_env().block.height),
                mix_delegations_read(&deps.storage, &identity2)
                    .load(delegation_owner.as_bytes())
                    .unwrap()
            );
            assert!(
                reverse_mix_delegations_read(&deps.storage, &delegation_owner)
                    .load(identity2.as_bytes())
                    .is_ok()
            );
        }

        #[test]
        fn is_allowed_by_multiple_users() {
            let mut deps = helpers::init_contract();
            let mixnode_owner = "bob";
            let identity = add_mixnode(mixnode_owner, good_mixnode_bond(), &mut deps);

            let delegation1 = coin(123, DENOM);
            let delegation2 = coin(234, DENOM);

            assert!(try_delegate_to_mixnode(
                deps.as_mut(),
                mock_env(),
                mock_info("sender1", &vec![delegation1.clone()]),
                identity.clone()
            )
            .is_ok());

            assert!(try_delegate_to_mixnode(
                deps.as_mut(),
                mock_env(),
                mock_info("sender2", &vec![delegation2.clone()]),
                identity.clone()
            )
            .is_ok());

            // node's "total_delegation" is sum of both
            assert_eq!(
                delegation1.amount + delegation2.amount,
                mixnodes_read(&deps.storage)
                    .load(identity.as_bytes())
                    .unwrap()
                    .total_delegation
                    .amount
            )
        }

        #[test]
        fn delegation_is_not_removed_if_node_unbonded() {
            let mut deps = helpers::init_contract();

            let mixnode_owner = "bob";
            let identity = add_mixnode(mixnode_owner, good_mixnode_bond(), &mut deps);
            let delegation_owner = Addr::unchecked("sender");

            try_delegate_to_mixnode(
                deps.as_mut(),
                mock_env(),
                mock_info(delegation_owner.as_str(), &coins(100, DENOM)),
                identity.clone(),
            )
            .unwrap();

            try_remove_mixnode(deps.as_mut(), mock_info(mixnode_owner, &[])).unwrap();

            assert_eq!(
                RawDelegationData::new(100u128.into(), mock_env().block.height),
                mix_delegations_read(&deps.storage, &identity)
                    .load(delegation_owner.as_bytes())
                    .unwrap()
            );
            assert!(
                reverse_mix_delegations_read(&deps.storage, &delegation_owner)
                    .load(identity.as_bytes())
                    .is_ok()
            );
        }
    }

    #[cfg(test)]
    mod removing_mix_stake_delegation {
        use super::*;
        use crate::storage::mix_delegations_read;
        use crate::support::tests::helpers::add_mixnode;

        #[test]
        fn fails_if_delegation_never_existed() {
            let mut deps = helpers::init_contract();

            let mixnode_owner = "bob";
            let identity = add_mixnode(mixnode_owner, good_mixnode_bond(), &mut deps);
            let delegation_owner = Addr::unchecked("sender");

            assert_eq!(
                Err(ContractError::NoMixnodeDelegationFound {
                    identity: identity.clone(),
                    address: delegation_owner.clone(),
                }),
                try_remove_delegation_from_mixnode(
                    deps.as_mut(),
                    mock_info(delegation_owner.as_str(), &[]),
                    identity,
                )
            );
        }

        #[test]
        fn succeeds_if_delegation_existed() {
            let mut deps = helpers::init_contract();

            let mixnode_owner = "bob";
            let identity = add_mixnode(mixnode_owner, good_mixnode_bond(), &mut deps);
            let delegation_owner = Addr::unchecked("sender");

            try_delegate_to_mixnode(
                deps.as_mut(),
                mock_env(),
                mock_info(delegation_owner.as_str(), &coins(100, DENOM)),
                identity.clone(),
            )
            .unwrap();

            assert_eq!(
                Ok(Response::new().add_message(BankMsg::Send {
                    to_address: delegation_owner.clone().into(),
                    amount: coins(100, DENOM),
                })),
                try_remove_delegation_from_mixnode(
                    deps.as_mut(),
                    mock_info(delegation_owner.as_str(), &[]),
                    identity.clone(),
                )
            );

            assert!(mix_delegations_read(&deps.storage, &identity)
                .may_load(delegation_owner.as_bytes())
                .unwrap()
                .is_none());
            assert!(
                reverse_mix_delegations_read(&deps.storage, &delegation_owner)
                    .may_load(identity.as_bytes())
                    .unwrap()
                    .is_none()
            );

            // and total delegation is cleared
            assert_eq!(
                Uint128::zero(),
                mixnodes_read(&deps.storage)
                    .load(identity.as_bytes())
                    .unwrap()
                    .total_delegation
                    .amount
            )
        }

        #[test]
        fn succeeds_if_delegation_existed_even_if_node_unbonded() {
            let mut deps = helpers::init_contract();

            let mixnode_owner = "bob";
            let identity = add_mixnode(mixnode_owner, good_mixnode_bond(), &mut deps);
            let delegation_owner = Addr::unchecked("sender");

            try_delegate_to_mixnode(
                deps.as_mut(),
                mock_env(),
                mock_info(delegation_owner.as_str(), &coins(100, DENOM)),
                identity.clone(),
            )
            .unwrap();

            try_remove_mixnode(deps.as_mut(), mock_info(mixnode_owner, &[])).unwrap();

            assert_eq!(
                Ok(Response::new().add_message(BankMsg::Send {
                    to_address: delegation_owner.clone().into(),
                    amount: coins(100, DENOM),
                })),
                try_remove_delegation_from_mixnode(
                    deps.as_mut(),
                    mock_info(delegation_owner.as_str(), &[]),
                    identity.clone(),
                )
            );

            assert!(mix_delegations_read(&deps.storage, &identity)
                .may_load(delegation_owner.as_bytes())
                .unwrap()
                .is_none());
            assert!(
                reverse_mix_delegations_read(&deps.storage, &delegation_owner)
                    .may_load(identity.as_bytes())
                    .unwrap()
                    .is_none()
            );
        }

        #[test]
        fn total_delegation_is_preserved_if_only_some_undelegate() {
            let mut deps = helpers::init_contract();
            let mixnode_owner = "bob";
            let identity = add_mixnode(mixnode_owner, good_mixnode_bond(), &mut deps);
            let delegation_owner1 = Addr::unchecked("sender1");
            let delegation_owner2 = Addr::unchecked("sender2");

            let delegation1 = coin(123, DENOM);
            let delegation2 = coin(234, DENOM);

            assert!(try_delegate_to_mixnode(
                deps.as_mut(),
                mock_env(),
                mock_info(delegation_owner1.as_str(), &vec![delegation1.clone()]),
                identity.clone()
            )
            .is_ok());

            assert!(try_delegate_to_mixnode(
                deps.as_mut(),
                mock_env(),
                mock_info(delegation_owner2.as_str(), &vec![delegation2.clone()]),
                identity.clone()
            )
            .is_ok());

            // sender1 undelegates
            try_remove_delegation_from_mixnode(
                deps.as_mut(),
                mock_info(delegation_owner1.as_str(), &[]),
                identity.clone(),
            )
            .unwrap();

            // but total delegation should still equal to what sender2 sent
            // node's "total_delegation" is sum of both
            assert_eq!(
                delegation2,
                mixnodes_read(&deps.storage)
                    .load(identity.as_bytes())
                    .unwrap()
                    .total_delegation
            )
        }
    }

    #[test]
    fn delegators_on_mix_node_reward_rate() {
        let mut deps = helpers::init_contract();
        let mut env = mock_env();
        let current_state = config_read(deps.as_mut().storage).load().unwrap();
        let rewarding_validator_address = current_state.rewarding_validator_address;

        let initial_mix_bond = 100_000000;
        let initial_delegation1 = 50000; // will see single digits rewards
        let initial_delegation2 = 100; // won't see any rewards due to such a small delegation
        let initial_delegation3 = 100000_000000; // will see big proper rewards

        let node_owner = "node-owner";
        let identity = add_mixnode(node_owner, good_mixnode_bond(), &mut deps);

        mix_delegations(&mut deps.storage, &identity)
            .save(
                b"delegator1",
                &RawDelegationData::new(initial_delegation1.into(), env.block.height),
            )
            .unwrap();
        mix_delegations(&mut deps.storage, &identity)
            .save(
                b"delegator2",
                &RawDelegationData::new(initial_delegation2.into(), env.block.height),
            )
            .unwrap();
        mix_delegations(&mut deps.storage, &identity)
            .save(
                b"delegator3",
                &RawDelegationData::new(initial_delegation3.into(), env.block.height),
            )
            .unwrap();

        env.block.height += 2 * MINIMUM_BLOCK_AGE_FOR_REWARDING;

        let bond_reward = current_state.mixnode_epoch_bond_reward;
        let delegation_reward = current_state.mixnode_epoch_delegation_reward;

        // the node's bond and delegations are correctly increased and scaled by uptime
        // if node was 100% up, it will get full epoch reward
        let expected_mix_reward = Uint128::new(initial_mix_bond) * bond_reward;
        let expected_delegation1_reward = Uint128::new(initial_delegation1) * delegation_reward;
        let expected_delegation2_reward = Uint128::new(initial_delegation2) * delegation_reward;
        let expected_delegation3_reward = Uint128::new(initial_delegation3) * delegation_reward;

        let expected_bond = expected_mix_reward + Uint128::new(initial_mix_bond);
        let expected_delegation1 = expected_delegation1_reward + Uint128::new(initial_delegation1);
        let expected_delegation2 = expected_delegation2_reward + Uint128::new(initial_delegation2);
        let expected_delegation3 = expected_delegation3_reward + Uint128::new(initial_delegation3);

        let info = mock_info(rewarding_validator_address.as_ref(), &[]);
        try_begin_mixnode_rewarding(deps.as_mut(), env.clone(), info.clone(), 1).unwrap();
        let res = try_reward_mixnode(
            deps.as_mut(),
            env.clone(),
            info.clone(),
            identity.clone(),
            100,
            1,
        )
        .unwrap();
        try_finish_mixnode_rewarding(deps.as_mut(), info, 1).unwrap();

        assert_eq!(
            expected_bond,
            read_mixnode_bond(deps.as_ref().storage, identity.as_bytes()).unwrap()
        );

        assert_eq!(
            expected_delegation1,
            mix_delegations_read(deps.as_ref().storage, &identity)
                .load("delegator1".as_bytes())
                .unwrap()
                .amount
        );

        assert_eq!(
            expected_delegation2,
            mix_delegations_read(deps.as_ref().storage, &identity)
                .load("delegator2".as_bytes())
                .unwrap()
                .amount
        );

        assert_eq!(
            expected_delegation3,
            mix_delegations_read(deps.as_ref().storage, &identity)
                .load("delegator3".as_bytes())
                .unwrap()
                .amount
        );

        assert_eq!(
            vec![
                attr("bond increase", expected_mix_reward),
                attr(
                    "total delegation increase",
                    expected_delegation1_reward
                        + expected_delegation2_reward
                        + expected_delegation3_reward
                ),
            ],
            res.attributes
        );

        // if node was 20% up, it will get 1/5th of epoch reward
        let scaled_bond_reward = scale_reward_by_uptime(bond_reward, 20).unwrap();
        let scaled_delegation_reward = scale_reward_by_uptime(delegation_reward, 20).unwrap();

        let expected_mix_reward = expected_bond * scaled_bond_reward;
        let expected_delegation1_reward = expected_delegation1 * scaled_delegation_reward;
        let expected_delegation2_reward = expected_delegation2 * scaled_delegation_reward;
        let expected_delegation3_reward = expected_delegation3 * scaled_delegation_reward;

        let expected_bond = expected_mix_reward + expected_bond;
        let expected_delegation1 = expected_delegation1_reward + expected_delegation1;
        let expected_delegation2 = expected_delegation2_reward + expected_delegation2;
        let expected_delegation3 = expected_delegation3_reward + expected_delegation3;

        let info = mock_info(rewarding_validator_address.as_ref(), &[]);
        try_begin_mixnode_rewarding(deps.as_mut(), env.clone(), info.clone(), 2).unwrap();
        let res = try_reward_mixnode(
            deps.as_mut(),
            env.clone(),
            info.clone(),
            identity.clone(),
            20,
            2,
        )
        .unwrap();
        try_finish_mixnode_rewarding(deps.as_mut(), info, 2).unwrap();

        assert_eq!(
            expected_bond,
            read_mixnode_bond(deps.as_ref().storage, identity.as_bytes()).unwrap()
        );

        assert_eq!(
            expected_delegation1,
            mix_delegations_read(deps.as_ref().storage, &identity)
                .load("delegator1".as_bytes())
                .unwrap()
                .amount
        );

        assert_eq!(
            expected_delegation2,
            mix_delegations_read(deps.as_ref().storage, &identity)
                .load("delegator2".as_bytes())
                .unwrap()
                .amount
        );

        assert_eq!(
            expected_delegation3,
            mix_delegations_read(deps.as_ref().storage, &identity)
                .load("delegator3".as_bytes())
                .unwrap()
                .amount
        );

        assert_eq!(
            vec![
                attr("bond increase", expected_mix_reward),
                attr(
                    "total delegation increase",
                    expected_delegation1_reward
                        + expected_delegation2_reward
                        + expected_delegation3_reward
                ),
            ],
            res.attributes
        );

        // if the node was 0% up, nobody will get any rewards
        let info = mock_info(rewarding_validator_address.as_ref(), &[]);
        try_begin_mixnode_rewarding(deps.as_mut(), env.clone(), info.clone(), 3).unwrap();
        let res = try_reward_mixnode(
            deps.as_mut(),
            env.clone(),
            info.clone(),
            identity.clone(),
            0,
            3,
        )
        .unwrap();
        try_finish_mixnode_rewarding(deps.as_mut(), info, 3).unwrap();

        assert_eq!(
            expected_bond,
            read_mixnode_bond(deps.as_ref().storage, identity.as_bytes()).unwrap()
        );

        assert_eq!(
            expected_delegation1,
            mix_delegations_read(deps.as_ref().storage, &identity)
                .load("delegator1".as_bytes())
                .unwrap()
                .amount
        );

        assert_eq!(
            expected_delegation2,
            mix_delegations_read(deps.as_ref().storage, &identity)
                .load("delegator2".as_bytes())
                .unwrap()
                .amount
        );

        assert_eq!(
            expected_delegation3,
            mix_delegations_read(deps.as_ref().storage, &identity)
                .load("delegator3".as_bytes())
                .unwrap()
                .amount
        );

        assert_eq!(
            vec![
                attr("bond increase", Uint128::zero()),
                attr("total delegation increase", Uint128::zero()),
            ],
            res.attributes
        );
    }

    #[test]
    fn multiple_page_delegations() {
        let mut deps = helpers::init_contract();
        let node_identity: IdentityKey = "foo".into();

        store_n_mix_delegations(
            DELEGATION_PAGE_DEFAULT_LIMIT * 10,
            &mut deps.storage,
            &node_identity,
        );
        let mix_bucket = all_mix_delegations_read::<RawDelegationData>(&deps.storage);
        let mix_delegations =
            Delegations::new(mix_bucket).collect::<Vec<UnpackedDelegation<RawDelegationData>>>();
        assert_eq!(
            DELEGATION_PAGE_DEFAULT_LIMIT * 10,
            mix_delegations.len() as u32
        );
    }

    #[cfg(test)]
    mod finding_old_delegations {
        use super::*;

        #[test]
        fn when_there_werent_any() {
            let deps = helpers::init_contract();

            let node_identity: IdentityKey = "nodeidentity".into();

            let read_bucket = mix_delegations_read(&deps.storage, &node_identity);
            let old_delegations = total_delegations(read_bucket).unwrap();

            assert_eq!(Coin::new(0, DENOM), old_delegations);
        }

        #[test]
        fn when_some_existed() {
            let num_delegations = vec![
                1,
                5,
                OLD_DELEGATIONS_CHUNK_SIZE - 1,
                OLD_DELEGATIONS_CHUNK_SIZE,
                OLD_DELEGATIONS_CHUNK_SIZE + 1,
                OLD_DELEGATIONS_CHUNK_SIZE * 3,
                OLD_DELEGATIONS_CHUNK_SIZE * 3 + 1,
            ];

            for delegations in num_delegations {
                let mut deps = helpers::init_contract();

                let node_identity: IdentityKey = "nodeidentity".into();

                // delegate some stake
                let mut write_bucket = mix_delegations(&mut deps.storage, &node_identity);
                for i in 1..=delegations {
                    let delegator = Addr::unchecked(format!("delegator{}", i));
                    let delegation = raw_delegation_fixture(i as u128);
                    write_bucket
                        .save(delegator.as_bytes(), &delegation)
                        .unwrap();
                }

                let read_bucket = mix_delegations_read(&deps.storage, &node_identity);
                let old_delegations = total_delegations(read_bucket).unwrap();

                let total_delegation = (1..=delegations as u128).into_iter().sum();
                assert_eq!(Coin::new(total_delegation, DENOM), old_delegations);
            }
        }
    }

    #[test]
    fn choose_layer_mix_node() {
        let mut deps = helpers::init_contract();
        for owner in ["alice", "bob"] {
            try_add_mixnode(
                deps.as_mut(),
                mock_env(),
                mock_info(owner, &good_mixnode_bond()),
                MixNode {
                    identity_key: owner.to_string(),
                    ..helpers::mix_node_fixture()
                },
            )
            .unwrap();
        }
        let bonded_mix_nodes = helpers::get_mix_nodes(&mut deps);
        let alice_node = bonded_mix_nodes.get(0).unwrap().clone();
        let bob_node = bonded_mix_nodes.get(1).unwrap().clone();
        assert_eq!(alice_node.mix_node.identity_key, "alice");
        assert_eq!(alice_node.layer, Layer::One);
        assert_eq!(bob_node.mix_node.identity_key, "bob");
        assert_eq!(bob_node.layer, Layer::Two);
    }

    #[test]
    fn test_tokenomics_rewarding() {
        use crate::contract::{EPOCH_REWARD_PERCENT, INITIAL_REWARD_POOL};

        type U128 = fixed::types::U75F53;

        let mut deps = helpers::init_contract();
        let mut env = mock_env();
        let current_state = config(deps.as_mut().storage).load().unwrap();
        let rewarding_validator_address = current_state.rewarding_validator_address;
        let period_reward_pool = (INITIAL_REWARD_POOL / 100) * EPOCH_REWARD_PERCENT as u128;
        assert_eq!(period_reward_pool, 5_000_000_000_000);
        let k = 200; // Imagining our active set size is 200
        let circulating_supply = circulating_supply(&deps.storage).u128();
        assert_eq!(circulating_supply, 750_000_000_000_000u128);
        // mut_reward_pool(deps.as_mut().storage)
        //     .save(&Uint128(period_reward_pool))
        //     .unwrap();

        try_add_mixnode(
            deps.as_mut(),
            mock_env(),
            mock_info(
                "alice",
                &vec![Coin {
                    denom: DENOM.to_string(),
                    amount: Uint128(10000_000_000),
                }],
            ),
            MixNode {
                identity_key: "alice".to_string(),
                ..helpers::mix_node_fixture()
            },
        )
        .unwrap();

        try_delegate_to_mixnode(
            deps.as_mut(),
            mock_env(),
            mock_info("d1", &vec![coin(8000_000000, DENOM)]),
            "alice".to_string(),
        )
        .unwrap();

        try_delegate_to_mixnode(
            deps.as_mut(),
            mock_env(),
            mock_info("d2", &vec![coin(2000_000000, DENOM)]),
            "alice".to_string(),
        )
        .unwrap();

        let info = mock_info(rewarding_validator_address.as_ref(), &[]);
        try_begin_mixnode_rewarding(
            deps.as_mut(),
            env.clone(),
            mock_info(rewarding_validator_address.as_ref(), &[]),
            1,
        )
        .unwrap();

        env.block.height += 2 * MINIMUM_BLOCK_AGE_FOR_REWARDING;

        let mix_1 = mixnodes_read(&deps.storage).load(b"alice").unwrap();
        let mix_1_uptime = 100;

        let mut params = NodeRewardParams::new(
            period_reward_pool,
            k,
            0,
            circulating_supply,
            mix_1_uptime,
            DEFAULT_SYBIL_RESISTANCE_PERCENT,
        );

        params.set_reward_blockstamp(env.block.height);

        assert_eq!(params.performance(), 1);

        let mix_1_reward_result = mix_1.reward(&params);

        assert_eq!(
            mix_1_reward_result.sigma(),
            U128::from_num(0.0000266666666666)
        );
        assert_eq!(
            mix_1_reward_result.lambda(),
            U128::from_num(0.0000133333333333)
        );
        assert_eq!(mix_1_reward_result.reward().int(), 102646153);

        let mix1_operator_profit = mix_1.operator_reward(&params);

        let mix1_delegator1_reward = mix_1.reward_delegation(Uint128(8000_000000), &params);

        let mix1_delegator2_reward = mix_1.reward_delegation(Uint128(2000_000000), &params);

        assert_eq!(mix1_operator_profit, U128::from_num(74455384));
        assert_eq!(mix1_delegator1_reward, U128::from_num(22552615));
        assert_eq!(mix1_delegator2_reward, U128::from_num(5638153));

        let pre_reward_bond = read_mixnode_bond(&deps.storage, b"alice").unwrap().u128();
        assert_eq!(pre_reward_bond, 10000_000_000);

        let pre_reward_delegation = read_mixnode_delegation(&deps.storage, b"alice")
            .unwrap()
            .u128();
        assert_eq!(pre_reward_delegation, 10000_000_000);

        try_reward_mixnode_v2(deps.as_mut(), env, info, "alice".to_string(), params, 1).unwrap();

        assert_eq!(
            read_mixnode_bond(&deps.storage, b"alice").unwrap().u128(),
            U128::from_num(pre_reward_bond) + U128::from_num(mix1_operator_profit)
        );
        assert_eq!(
            read_mixnode_delegation(&deps.storage, b"alice")
                .unwrap()
                .u128(),
            pre_reward_delegation + mix1_delegator1_reward + mix1_delegator2_reward
        );

        assert_eq!(
            reward_pool_value(&deps.storage).u128(),
            U128::from_num(INITIAL_REWARD_POOL)
                - (U128::from_num(mix1_operator_profit)
                    + U128::from_num(mix1_delegator1_reward)
                    + U128::from_num(mix1_delegator2_reward))
        )
    }
}<|MERGE_RESOLUTION|>--- conflicted
+++ resolved
@@ -369,12 +369,10 @@
 
     config(deps.storage).save(&state)?;
 
-    let mut response = Response::new();
-    response.add_attribute(
+    Ok(Response::new().add_attribute(
         "rewarding interval nonce",
         rewarding_interval_nonce.to_string(),
-    );
-    Ok(response)
+    ))
 }
 
 // Note: if any changes are made to this function or anything it is calling down the stack,
@@ -420,23 +418,12 @@
 
     // optimisation for uptime being 0. No rewards will be given so just terminate here
     if uptime == 0 {
-<<<<<<< HEAD
+        rewarded_mixnodes(deps.storage, rewarding_interval_nonce)
+            .save(mix_identity.as_bytes(), &Default::default())?;
+
         return Ok(Response::new()
             .add_attribute("bond increase", Uint128::zero())
             .add_attribute("total delegation increase", Uint128::zero()));
-=======
-        rewarded_mixnodes(deps.storage, rewarding_interval_nonce)
-            .save(mix_identity.as_bytes(), &Default::default())?;
-        return Ok(Response {
-            submessages: vec![],
-            messages: vec![],
-            attributes: vec![
-                attr("bond increase", Uint128(0)),
-                attr("total delegation increase", Uint128(0)),
-            ],
-            data: None,
-        });
->>>>>>> 7e1cf2f1
     }
 
     // check if the bond even exists
@@ -447,23 +434,8 @@
         }
     };
 
-<<<<<<< HEAD
-    let bond_reward_rate = read_mixnode_epoch_bond_reward_rate(deps.storage);
-    let delegation_reward_rate = read_mixnode_epoch_delegation_reward_rate(deps.storage);
-    let bond_scaled_reward_rate = scale_reward_by_uptime(bond_reward_rate, uptime)?;
-    let delegation_scaled_reward_rate = scale_reward_by_uptime(delegation_reward_rate, uptime)?;
-
     let mut node_reward = Uint128::zero();
-    let total_delegation_reward = increase_mix_delegated_stakes(
-        deps.storage,
-        &mix_identity,
-        delegation_scaled_reward_rate,
-        env.block.height,
-    )?;
-=======
-    let mut node_reward = Uint128(0);
-    let mut total_delegation_reward = Uint128(0);
->>>>>>> 7e1cf2f1
+    let mut total_delegation_reward = Uint128::zero();
 
     // update current bond with the reward given to the node and the delegators
     // if it has been bonded for long enough
@@ -486,24 +458,12 @@
         mixnodes(deps.storage).save(mix_identity.as_bytes(), &current_bond)?;
     }
 
-<<<<<<< HEAD
+    rewarded_mixnodes(deps.storage, rewarding_interval_nonce)
+        .save(mix_identity.as_bytes(), &Default::default())?;
+
     Ok(Response::new()
         .add_attribute("bond increase", node_reward)
         .add_attribute("total delegation increase", total_delegation_reward))
-=======
-    rewarded_mixnodes(deps.storage, rewarding_interval_nonce)
-        .save(mix_identity.as_bytes(), &Default::default())?;
-
-    Ok(Response {
-        submessages: vec![],
-        messages: vec![],
-        attributes: vec![
-            attr("bond increase", node_reward),
-            attr("total delegation increase", total_delegation_reward),
-        ],
-        data: None,
-    })
->>>>>>> 7e1cf2f1
 }
 
 pub(crate) fn try_reward_mixnode_v2(
@@ -546,12 +506,7 @@
     // check if the bond even exists
     let mut current_bond = match mixnodes_read(deps.storage).load(mix_identity.as_bytes()) {
         Ok(bond) => bond,
-        Err(_) => {
-            return Ok(Response {
-                attributes: vec![attr("result", "bond not found")],
-                ..Default::default()
-            });
-        }
+        Err(_) => return Ok(Response::new().add_attribute("result", "bond not found")),
     };
 
     let mut reward_params = params;
@@ -571,25 +526,19 @@
     if current_bond.block_height + MINIMUM_BLOCK_AGE_FOR_REWARDING
         <= reward_params.reward_blockstamp()
     {
-        current_bond.bond_amount.amount += Uint128(operator_reward);
+        current_bond.bond_amount.amount += Uint128::new(operator_reward);
         current_bond.total_delegation.amount += total_delegation_reward;
         mixnodes(deps.storage).save(mix_identity.as_bytes(), &current_bond)?;
-        decr_reward_pool(Uint128(operator_reward), deps.storage)?;
+        decr_reward_pool(Uint128::new(operator_reward), deps.storage)?;
         decr_reward_pool(total_delegation_reward, deps.storage)?;
     }
 
     rewarded_mixnodes(deps.storage, rewarding_interval_nonce)
         .save(mix_identity.as_bytes(), &Default::default())?;
 
-    Ok(Response {
-        submessages: vec![],
-        messages: vec![],
-        attributes: vec![
-            attr("bond increase", reward_result.reward()),
-            attr("total delegation increase", total_delegation_reward),
-        ],
-        data: None,
-    })
+    Ok(Response::new()
+        .add_attribute("bond increase", reward_result.reward().to_string())
+        .add_attribute("total delegation increase", total_delegation_reward))
 }
 pub(crate) fn try_finish_mixnode_rewarding(
     deps: DepsMut,
@@ -2060,18 +2009,10 @@
 
         env.block.height += 2 * MINIMUM_BLOCK_AGE_FOR_REWARDING;
 
-<<<<<<< HEAD
-        let bond_reward_rate = read_mixnode_epoch_bond_reward_rate(deps.as_ref().storage);
-        let delegation_reward_rate =
-            read_mixnode_epoch_delegation_reward_rate(deps.as_ref().storage);
+        let bond_reward_rate = current_state.mixnode_epoch_bond_reward;
+        let delegation_reward_rate = current_state.mixnode_epoch_delegation_reward;
         let expected_bond_reward = Uint128::new(initial_bond) * bond_reward_rate;
         let expected_delegation_reward = Uint128::new(initial_delegation) * delegation_reward_rate;
-=======
-        let bond_reward_rate = current_state.mixnode_epoch_bond_reward;
-        let delegation_reward_rate = current_state.mixnode_epoch_delegation_reward;
-        let expected_bond_reward = Uint128(initial_bond) * bond_reward_rate;
-        let expected_delegation_reward = Uint128(initial_delegation) * delegation_reward_rate;
->>>>>>> 7e1cf2f1
 
         // the node's bond and delegations are correctly increased and scaled by uptime
         // if node was 100% up, it will get full epoch reward
@@ -3459,7 +3400,7 @@
                 "alice",
                 &vec![Coin {
                     denom: DENOM.to_string(),
-                    amount: Uint128(10000_000_000),
+                    amount: Uint128::new(10000_000_000),
                 }],
             ),
             MixNode {
@@ -3526,9 +3467,9 @@
 
         let mix1_operator_profit = mix_1.operator_reward(&params);
 
-        let mix1_delegator1_reward = mix_1.reward_delegation(Uint128(8000_000000), &params);
-
-        let mix1_delegator2_reward = mix_1.reward_delegation(Uint128(2000_000000), &params);
+        let mix1_delegator1_reward = mix_1.reward_delegation(Uint128::new(8000_000000), &params);
+
+        let mix1_delegator2_reward = mix_1.reward_delegation(Uint128::new(2000_000000), &params);
 
         assert_eq!(mix1_operator_profit, U128::from_num(74455384));
         assert_eq!(mix1_delegator1_reward, U128::from_num(22552615));
