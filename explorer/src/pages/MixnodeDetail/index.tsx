--- conflicted
+++ resolved
@@ -10,299 +10,270 @@
 import { UptimeChart } from 'src/components/UptimeChart';
 import { mixnodeToGridRow, scrollToRef } from 'src/utils';
 import { ComponentError } from 'src/components/ComponentError';
-import { cellStyles, UniversalDataGrid } from 'src/components/Universal-DataGrid';
+import {
+  cellStyles,
+  UniversalDataGrid,
+} from 'src/components/Universal-DataGrid';
 import { MixNodeResponseItem } from 'src/typeDefs/explorer-api';
-<<<<<<< HEAD
 import { CustomColumnHeading } from 'src/components/CustomColumnHeading';
 import { printableCoin } from '@nymproject/nym-validator-client';
-=======
-import { printableCoin } from '@nymproject/nym-validator-client';
-import { GridRenderCellParams } from '@mui/x-data-grid';
-
-const linkStyles = {
-    color: 'inherit',
-    textDecoration: 'none',
-    marginLeft: 2,
-}
->>>>>>> 33a33c81
 
 const columns: GridColDef[] = [
-    {
-        field: 'owner',
-        renderHeader: () => <CustomColumnHeading headingTitle='Owner' />,
-        width: 200,
-        headerAlign: 'left',
-        headerClassName: 'MuiDataGrid-header-override',
-        renderCell: (params: GridRenderCellParams) => {
-            return (
-                <div>
-                    <Typography sx={cellStyles}>{params.value}</Typography>
-                </div>
-            )
-        }
+  {
+    field: 'owner',
+    renderHeader: () => <CustomColumnHeading headingTitle="Owner" />,
+    width: 200,
+    headerAlign: 'left',
+    headerClassName: 'MuiDataGrid-header-override',
+    renderCell: (params: GridRenderCellParams) => (
+      <div>
+        <Typography sx={cellStyles}>{params.value}</Typography>
+      </div>
+    ),
+  },
+  {
+    field: 'identity_key',
+    renderHeader: () => <CustomColumnHeading headingTitle="Identity Key" />,
+    width: 200,
+    headerAlign: 'left',
+    headerClassName: 'MuiDataGrid-header-override',
+    renderCell: (params: GridRenderCellParams) => (
+      <div>
+        <Typography sx={cellStyles}>{params.value}</Typography>
+      </div>
+    ),
+  },
+  {
+    field: 'bond',
+    headerName: 'Bond',
+    renderHeader: () => <CustomColumnHeading headingTitle="Bond" />,
+    width: 120,
+    headerAlign: 'left',
+    headerClassName: 'MuiDataGrid-header-override',
+    renderCell: (params: GridRenderCellParams) => {
+      const bondAsPunk = printableCoin({
+        amount: params.value as string,
+        denom: 'upunk',
+      });
+      return <Typography sx={cellStyles}>{bondAsPunk}</Typography>;
     },
-    {
-        field: 'identity_key',
-        renderHeader: () => <CustomColumnHeading headingTitle='Identity Key' />,
-        width: 200,
-        headerAlign: 'left',
-        headerClassName: 'MuiDataGrid-header-override',
-        renderCell: (params: GridRenderCellParams) => {
-            return (
-                <div>
-                    <Typography sx={cellStyles}>{params.value}</Typography>
-                </div>
-            )
-        }
-    },
-    {
-        field: 'bond',
-<<<<<<< HEAD
-        renderHeader: () => <CustomColumnHeading headingTitle='Bond' />,
-        width: 120,
-        headerAlign: 'left',
-        headerClassName: 'MuiDataGrid-header-override',
-        renderCell: (params: GridRenderCellParams) => {
-            const bondAsPunk = printableCoin({ amount: params.value as string, denom: 'upunk' })
-            return (
-                <div>
-                    <Typography sx={cellStyles}>{bondAsPunk}</Typography>
-                </div>
-=======
-        headerName: 'Bond',
-        width: 180,
-        renderCell: (params: GridRenderCellParams) => {
-            const bondAsPunk = printableCoin({ amount: params.value as string, denom: 'upunk' })
-            return (
-                <Typography sx={linkStyles}>
-                    {bondAsPunk}
-                </Typography>
->>>>>>> 33a33c81
-            )
-        }
-    },
-    {
-        field: 'host',
-        renderHeader: () => <CustomColumnHeading headingTitle='IP:Port' />,
-        width: 130,
-        headerAlign: 'left',
-        headerClassName: 'MuiDataGrid-header-override',
-        renderCell: (params: GridRenderCellParams) => {
-            return (
-                <div>
-                    <Typography sx={cellStyles}>{params.value}</Typography>
-                </div>
-            )
-        }
-    },
-    {
-        field: 'location',
-        renderHeader: () => <CustomColumnHeading headingTitle='Location' />,
-        width: 120,
-        headerAlign: 'left',
-        headerClassName: 'MuiDataGrid-header-override',
-        renderCell: (params: GridRenderCellParams) => {
-            return (
-                <div>
-                    <Typography sx={cellStyles}>{params.value}</Typography>
-                </div>
-            )
-        }
-    },
-    {
-        field: 'layer',
-        renderHeader: () => <CustomColumnHeading headingTitle='Layer' />,
-        width: 100,
-        headerAlign: 'left',
-        headerClassName: 'MuiDataGrid-header-override',
-        type: 'number',
-        renderCell: (params: GridRenderCellParams) => {
-            return (
-                <div>
-                    <Typography sx={cellStyles}>{params.value}</Typography>
-                </div>
-            )
-        }
-    },
+  },
+  {
+    field: 'host',
+    renderHeader: () => <CustomColumnHeading headingTitle="IP:Port" />,
+    width: 130,
+    headerAlign: 'left',
+    headerClassName: 'MuiDataGrid-header-override',
+    renderCell: (params: GridRenderCellParams) => (
+      <div>
+        <Typography sx={cellStyles}>{params.value}</Typography>
+      </div>
+    ),
+  },
+  {
+    field: 'location',
+    renderHeader: () => <CustomColumnHeading headingTitle="Location" />,
+    width: 120,
+    headerAlign: 'left',
+    headerClassName: 'MuiDataGrid-header-override',
+    renderCell: (params: GridRenderCellParams) => (
+      <div>
+        <Typography sx={cellStyles}>{params.value}</Typography>
+      </div>
+    ),
+  },
+  {
+    field: 'layer',
+    renderHeader: () => <CustomColumnHeading headingTitle="Layer" />,
+    width: 100,
+    headerAlign: 'left',
+    headerClassName: 'MuiDataGrid-header-override',
+    type: 'number',
+    renderCell: (params: GridRenderCellParams) => (
+      <div>
+        <Typography sx={cellStyles}>{params.value}</Typography>
+      </div>
+    ),
+  },
 ];
 
 export const PageMixnodeDetail: React.FC = () => {
-    const ref = React.useRef();
-    const [row, setRow] = React.useState<MixNodeResponseItem[]>([]);
-    const {
-        mode,
-        fetchMixnodeById,
-        mixnodeDetailInfo,
-        fetchStatsById,
-        fetchDelegationsById,
-        fetchUptimeStoryById,
-        fetchStatusById,
-        stats,
-        status,
-        uptimeStory,
-    } = React.useContext(MainContext);
-    let { id }: any = useParams();
-
-    React.useEffect(() => {
-        const hasNoDetail = id && !mixnodeDetailInfo;
-        const hasIncorrectDetail = id && mixnodeDetailInfo?.data && mixnodeDetailInfo?.data[0].mix_node.identity_key !== id;
-        if (hasNoDetail || hasIncorrectDetail) {
-            fetchMixnodeById(id)
-            fetchDelegationsById(id)
-            fetchStatsById(id)
-            fetchStatusById(id)
-            fetchUptimeStoryById(id)
-        } else {
-            if (mixnodeDetailInfo?.data !== undefined) {
-                setRow(mixnodeDetailInfo?.data);
-            }
-        }
-    }, [id, mixnodeDetailInfo]);
-
-
-
-    React.useEffect(() => {
-        scrollToRef(ref);
-    }, [ref])
-
-    return (
-        <>
-            <Box
-                component='main'
-                ref={ref}
+  const ref = React.useRef();
+  const [row, setRow] = React.useState<MixNodeResponseItem[]>([]);
+  const {
+    mode,
+    fetchMixnodeById,
+    mixnodeDetailInfo,
+    fetchStatsById,
+    fetchDelegationsById,
+    fetchUptimeStoryById,
+    fetchStatusById,
+    stats,
+    status,
+    uptimeStory,
+  } = React.useContext(MainContext);
+  const { id }: any = useParams();
+
+  React.useEffect(() => {
+    const hasNoDetail = id && !mixnodeDetailInfo;
+    const hasIncorrectDetail =
+      id &&
+      mixnodeDetailInfo?.data &&
+      mixnodeDetailInfo?.data[0].mix_node.identity_key !== id;
+    if (hasNoDetail || hasIncorrectDetail) {
+      fetchMixnodeById(id);
+      fetchDelegationsById(id);
+      fetchStatsById(id);
+      fetchStatusById(id);
+      fetchUptimeStoryById(id);
+    } else if (mixnodeDetailInfo?.data !== undefined) {
+      setRow(mixnodeDetailInfo?.data);
+    }
+  }, [id, mixnodeDetailInfo]);
+
+  React.useEffect(() => {
+    scrollToRef(ref);
+  }, [ref]);
+
+  return (
+    <>
+      <Box component="main" ref={ref}>
+        <Grid container spacing={2}>
+          <Grid item xs={12}>
+            <Typography
+              sx={{
+                fontWeight: 'bold',
+                color: (theme) =>
+                  mode === 'dark'
+                    ? theme.palette.primary.main
+                    : theme.palette.secondary.main,
+              }}
             >
-                <Grid container spacing={2}>
-                    <Grid item xs={12}>
-                        <Typography sx={{ fontWeight: 'bold', color: theme => mode === 'dark' ? theme.palette.primary.main : theme.palette.secondary.main }}>
-                            Mix node Detail
-                        </Typography>
-                    </Grid>
-                    <Grid item xs={12} xl={9}>
-                        {mixnodeDetailInfo && (
-                            <>
-                                <Grid container>
-                                    <Grid item xs={12} md={9} lg={12} xl={12}>
-                                        <ContentCard>
-                                            <UniversalDataGrid
-                                                columnsData={columns}
-                                                rows={mixnodeToGridRow(row)}
-                                                loading={mixnodeDetailInfo.isLoading}
-                                                pageSize='1'
-                                                pagination={false}
-                                                hideFooter
-                                            />
-                                        </ContentCard>
-                                    </Grid>
-                                </Grid>
-                            </>
-                        )}
-                    </Grid>
-                    <Grid item xs={12} xl={9}>
-                        <ContentCard title='Bond Breakdown'>
-                            <BondBreakdownTable />
-                        </ContentCard>
-                    </Grid>
-                </Grid >
-                <Grid
-                    container
-                    spacing={2}
-                    sx={{ marginTop: 1 }}
-                >
-                    <Grid
-                        item
-                        xs={12}
-                        md={4}
-                        xl={3}
-                    >
-
-                        <ContentCard title='Mixnode Stats'>
-                            {stats && (
-                                <>
-                                    {stats.error && <ComponentError text='There was a problem retrieving this nodes stats.' />}
-                                    <TwoColSmallTable
-                                        loading={stats.isLoading}
-                                        error={stats?.error?.message}
-                                        title='Since startup'
-                                        keys={['Received', 'Sent', 'Explicitly dropped']}
-                                        values={
-                                            [
-                                                stats?.data?.packets_received_since_startup || 0,
-                                                stats?.data?.packets_sent_since_startup || 0,
-                                                stats?.data?.packets_explicitly_dropped_since_startup || 0,
-                                            ]
-                                        }
-                                    />
-                                    <TwoColSmallTable
-                                        loading={stats.isLoading}
-                                        error={stats?.error?.message}
-                                        title='Since last update'
-                                        keys={['Received', 'Sent', 'Explicitly dropped']}
-                                        values={
-                                            [
-                                                stats?.data?.packets_received_since_last_update || 0,
-                                                stats?.data?.packets_sent_since_last_update || 0,
-                                                stats?.data?.packets_explicitly_dropped_since_last_update || 0,
-                                            ]
-                                        }
-                                        marginBottom
-                                    />
-                                </>
-                            )}
-                            {!stats && <Typography>No stats information</Typography>}
-                        </ContentCard>
-                    </Grid>
-                    <Grid
-                        item
-                        xs={12}
-                        md={8}
-                        xl={6}
-                    >
-                        {uptimeStory && (
-                            <ContentCard title='Uptime story'>
-                                {uptimeStory.error && <ComponentError text='There was a problem retrieving uptime history.' />}
-                                <UptimeChart
-                                    loading={uptimeStory.isLoading}
-                                    xLabel='date'
-                                    yLabel='uptime'
-                                    uptimeStory={uptimeStory}
-                                />
-                            </ContentCard>
-                        )}
-                    </Grid>
+              Mix node Detail
+            </Typography>
+          </Grid>
+          <Grid item xs={12} xl={9}>
+            {mixnodeDetailInfo && (
+              <>
+                <Grid container>
+                  <Grid item xs={12} md={9} lg={12} xl={12}>
+                    <ContentCard>
+                      <UniversalDataGrid
+                        columnsData={columns}
+                        rows={mixnodeToGridRow(row)}
+                        loading={mixnodeDetailInfo.isLoading}
+                        pageSize="1"
+                        pagination={false}
+                        hideFooter
+                      />
+                    </ContentCard>
+                  </Grid>
                 </Grid>
-                <Grid container spacing={2} sx={{ marginTop: 1 }}>
-                    <Grid item xs={12} md={4} xl={3}>
-                        {status && (
-                            <ContentCard title='Mixnode Status'>
-                                {status.error && <ComponentError text='There was a problem retrieving port information' />}
-                                <TwoColSmallTable
-                                    loading={status.isLoading}
-                                    error={status?.error?.message}
-                                    keys={['Mix port', 'Verloc port', 'HTTP port']}
-                                    values={[1789, 1790, 8000].map(each => each)}
-                                    icons={status?.data?.ports && Object.values(status.data.ports) || [false, false, false]}
-                                />
-                            </ContentCard>
-                        )}
-                    </Grid>
-                    <Grid item xs={12} md={8} xl={6}>
-                        {mixnodeDetailInfo && (
-                            <ContentCard title='Location'>
-                                {mixnodeDetailInfo?.error && <ComponentError text='There was a problem retrieving this mixnode location' />}
-                                {mixnodeDetailInfo.data && mixnodeDetailInfo?.data[0]?.location && (
-                                    <WorldMap
-                                        loading={mixnodeDetailInfo.isLoading}
-                                        title='Location'
-                                        userLocation={
-                                            [mixnodeDetailInfo?.data[0]?.location?.lng, mixnodeDetailInfo?.data[0]?.location?.lat]
-                                        }
-                                    />
-                                )}
-                            </ContentCard>
-                        )}
-                    </Grid>
-                </Grid>
-            </Box >
-        </>
-    )
-}+              </>
+            )}
+          </Grid>
+          <Grid item xs={12} xl={9}>
+            <ContentCard title="Bond Breakdown">
+              <BondBreakdownTable />
+            </ContentCard>
+          </Grid>
+        </Grid>
+        <Grid container spacing={2} sx={{ marginTop: 1 }}>
+          <Grid item xs={12} md={4} xl={3}>
+            <ContentCard title="Mixnode Stats">
+              {stats && (
+                <>
+                  {stats.error && (
+                    <ComponentError text="There was a problem retrieving this nodes stats." />
+                  )}
+                  <TwoColSmallTable
+                    loading={stats.isLoading}
+                    error={stats?.error?.message}
+                    title="Since startup"
+                    keys={['Received', 'Sent', 'Explicitly dropped']}
+                    values={[
+                      stats?.data?.packets_received_since_startup || 0,
+                      stats?.data?.packets_sent_since_startup || 0,
+                      stats?.data?.packets_explicitly_dropped_since_startup ||
+                        0,
+                    ]}
+                  />
+                  <TwoColSmallTable
+                    loading={stats.isLoading}
+                    error={stats?.error?.message}
+                    title="Since last update"
+                    keys={['Received', 'Sent', 'Explicitly dropped']}
+                    values={[
+                      stats?.data?.packets_received_since_last_update || 0,
+                      stats?.data?.packets_sent_since_last_update || 0,
+                      stats?.data
+                        ?.packets_explicitly_dropped_since_last_update || 0,
+                    ]}
+                    marginBottom
+                  />
+                </>
+              )}
+              {!stats && <Typography>No stats information</Typography>}
+            </ContentCard>
+          </Grid>
+          <Grid item xs={12} md={8} xl={6}>
+            {uptimeStory && (
+              <ContentCard title="Uptime story">
+                {uptimeStory.error && (
+                  <ComponentError text="There was a problem retrieving uptime history." />
+                )}
+                <UptimeChart
+                  loading={uptimeStory.isLoading}
+                  xLabel="date"
+                  yLabel="uptime"
+                  uptimeStory={uptimeStory}
+                />
+              </ContentCard>
+            )}
+          </Grid>
+        </Grid>
+        <Grid container spacing={2} sx={{ marginTop: 1 }}>
+          <Grid item xs={12} md={4} xl={3}>
+            {status && (
+              <ContentCard title="Mixnode Status">
+                {status.error && (
+                  <ComponentError text="There was a problem retrieving port information" />
+                )}
+                <TwoColSmallTable
+                  loading={status.isLoading}
+                  error={status?.error?.message}
+                  keys={['Mix port', 'Verloc port', 'HTTP port']}
+                  values={[1789, 1790, 8000].map((each) => each)}
+                  icons={
+                    (status?.data?.ports &&
+                      Object.values(status.data.ports)) || [false, false, false]
+                  }
+                />
+              </ContentCard>
+            )}
+          </Grid>
+          <Grid item xs={12} md={8} xl={6}>
+            {mixnodeDetailInfo && (
+              <ContentCard title="Location">
+                {mixnodeDetailInfo?.error && (
+                  <ComponentError text="There was a problem retrieving this mixnode location" />
+                )}
+                {mixnodeDetailInfo.data &&
+                  mixnodeDetailInfo?.data[0]?.location && (
+                    <WorldMap
+                      loading={mixnodeDetailInfo.isLoading}
+                      title="Location"
+                      userLocation={[
+                        mixnodeDetailInfo?.data[0]?.location?.lng,
+                        mixnodeDetailInfo?.data[0]?.location?.lat,
+                      ]}
+                    />
+                  )}
+              </ContentCard>
+            )}
+          </Grid>
+        </Grid>
+      </Box>
+    </>
+  );
+};