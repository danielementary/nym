--- conflicted
+++ resolved
@@ -7,12 +7,8 @@
 export const { MAJOR_CURRENCY, MINOR_CURRENCY, ADMIN_ADDRESS, NETWORK_NAME } = config
 
 export const urls = {
-<<<<<<< HEAD
-  blockExplorer: 'https://sandbox-blocks.nymtech.net',
-  networkExplorer: 'https://sandbox-explorer.nymtech.net',
-=======
   blockExplorer: `https://${NETWORK_NAME}-blocks.nymtech.net`,
->>>>>>> 0a30eb1c
+  networkExplorer: `https://${NETWORK_NAME}}-explorer.nymtech.net`,
 }
 
 type TClientContext = {
