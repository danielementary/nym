--- conflicted
+++ resolved
@@ -52,36 +52,7 @@
     /// remote server. Returns once it times out or the connection closes.
     pub(crate) async fn try_read_response_data(&mut self) -> io::Result<Vec<u8>> {
         let timeout_duration = std::time::Duration::from_millis(500);
-<<<<<<< HEAD
-        let mut data = Vec::new();
-        let mut timeout = tokio::time::delay_for(timeout_duration);
-        loop {
-            let mut buf = [0u8; 8192];
-            tokio::select! {
-                _ = &mut timeout => {
-                    return Ok(data) // we return all response data on timeout
-                }
-                read_data = self.conn.read(&mut buf) => {
-                    match read_data {
-                        Err(err) => return Err(err),
-                        Ok(0) => {
-                            return Ok(data)
-                        }
-                        Ok(n) => {
-                            let now = timeout.deadline();
-                            let next = now + timeout_duration;
-                            timeout.reset(next);
-                                    println!("Receiving {} bytes from {}", n, self.address);
-
-                            data.extend_from_slice(&buf[..n])
-                        }
-                    }
-                }
-            }
-        }
-=======
         try_read_data(timeout_duration, &mut self.conn, &self.address).await
->>>>>>> 7b2036bd
     }
 }
 
