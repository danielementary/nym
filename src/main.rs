--- conflicted
+++ resolved
@@ -1,11 +1,7 @@
 use crate::provider::presence;
 use crate::provider::ServiceProvider;
 use clap::{App, Arg, ArgMatches, SubCommand};
-<<<<<<< HEAD
-use curve25519_dalek::scalar::Scalar;
 use nym_client::identity::mixnet::KeyPair;
-=======
->>>>>>> f0a1ce50
 use std::net::ToSocketAddrs;
 use std::path::PathBuf;
 use std::process;
@@ -75,9 +71,6 @@
 }
 
 fn run(matches: &ArgMatches) {
-<<<<<<< HEAD
-    println!("Running the service provider");
-=======
     let config = new_config(matches);
     let provider = ServiceProvider::new(&config);
 
@@ -90,16 +83,8 @@
     provider.start().unwrap()
 }
 
-fn execute(matches: ArgMatches) -> Result<(), String> {
-    match matches.subcommand() {
-        ("run", Some(m)) => Ok(run(m)),
-        _ => Err(usage()),
-    }
-}
-
 fn new_config(matches: &ArgMatches) -> provider::Config {
     println!("Running the service provider!");
->>>>>>> f0a1ce50
     let is_local = matches.is_present("local");
 
     let directory_server = if is_local {
@@ -124,15 +109,9 @@
         Err(err) => panic!("Invalid client port value provided - {:?}", err),
     };
 
-<<<<<<< HEAD
     let key_pair = KeyPair::new(); // TODO: persist this so keypairs don't change every restart
-
-    let store_dir = PathBuf::from(matches.value_of("storeDir").unwrap());
-=======
     let store_dir = PathBuf::from(matches.value_of("storeDir").unwrap_or("/tmp/nym-provider"));
     let registered_client_ledger_dir = PathBuf::from(matches.value_of("registeredLedger").unwrap());
-    let (secret_key, public_key) = sphinx::crypto::keygen();
->>>>>>> f0a1ce50
 
     println!("The value of mix_host is: {:?}", mix_host);
     println!("The value of mix_port is: {:?}", mix_port);
@@ -166,35 +145,20 @@
         client_socket_address
     );
 
-<<<<<<< HEAD
-    let provider = ServiceProvider::new(
+    provider::Config {
         mix_socket_address,
+        directory_server,
+        public_key: key_pair.public,
         client_socket_address,
-        key_pair.private,
-        store_dir,
-    );
-
-    // Start sending presence notifications in a separate thread
-    thread::spawn(move || {
-        let notifier = presence::Notifier::new(is_local.clone(), mix_socket_address, &key_pair);
-        notifier.run();
-    });
-    provider.start_listening().unwrap()
+        secret_key: key_pair.private,
+        store_dir: PathBuf::from(store_dir),
+    }
 }
 
 fn execute(matches: ArgMatches) -> Result<(), String> {
     match matches.subcommand() {
         ("run", Some(m)) => Ok(run(m)),
         _ => Err(usage()),
-=======
-    provider::Config {
-        directory_server,
-        public_key,
-        client_socket_address,
-        mix_socket_address,
-        secret_key,
-        store_dir: PathBuf::from(store_dir),
->>>>>>> f0a1ce50
     }
 }
 
