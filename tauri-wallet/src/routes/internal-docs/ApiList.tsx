--- conflicted
+++ resolved
@@ -19,33 +19,23 @@
       <ListItem>
         <DocEntry
           function={{
-<<<<<<< HEAD
-            name: 'printable_balance_to_native',
+            name: 'minor_to_major',
             args: [{ name: 'amount', type: 'str' }],
-=======
-            name: "minor_to_major",
-            args: [{ name: "amount", type: "str" }],
->>>>>>> f020b211
           }}
         />
       </ListItem>
       <ListItem>
         <DocEntry
           function={{
-<<<<<<< HEAD
-            name: 'native_to_printable',
-            args: [{ name: 'nativeValue', type: 'str' }],
-=======
-            name: "major_to_minor",
-            args: [{ name: "amount", type: "str" }],
->>>>>>> f020b211
+            name: 'major_to_minor',
+            args: [{ name: 'amount', type: 'str' }],
           }}
         />
       </ListItem>
       <ListItem>
         <DocEntry
           function={{
-            name: "owns_mixnode",
+            name: 'owns_mixnode',
             args: [],
           }}
         />
@@ -53,7 +43,7 @@
       <ListItem>
         <DocEntry
           function={{
-            name: "owns_gateway",
+            name: 'owns_gateway',
             args: [],
           }}
         />
@@ -61,10 +51,10 @@
       <ListItem>
         <DocEntry
           function={{
-            name: "bond_mixnode",
+            name: 'bond_mixnode',
             args: [
-              { name: "mixnode", type: "object" },
-              { name: "bond", type: "object" },
+              { name: 'mixnode', type: 'object' },
+              { name: 'bond', type: 'object' },
             ],
           }}
         />
